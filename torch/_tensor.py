--- conflicted
+++ resolved
@@ -13,7 +13,7 @@
     update_names, check_serializing_named_tensor, resolve_ellipsis,
     unzip_namedshape, single_ellipsis_index, is_ellipsis)
 from torch.overrides import (
-    has_torch_function_unary, has_torch_function_variadic,
+    has_torch_function, has_torch_function_unary, has_torch_function_variadic,
     handle_torch_function, get_default_nowrap_functions)
 import torch.utils.hooks as hooks
 
@@ -24,21 +24,12 @@
     assigned = functools.WRAPPER_ASSIGNMENTS
 
     @functools.wraps(f, assigned=assigned)
-<<<<<<< HEAD
-    def wrapped(self, other):
-        if has_torch_function_variadic(self, other):
-            return handle_torch_function(wrapped, (self, other), self, other)
-
-        try:
-            return f(self, other)
-=======
     def wrapped(*args, **kwargs):
         try:
             # See https://github.com/pytorch/pytorch/issues/75462
             if has_torch_function(args):
                 return handle_torch_function(wrapped, args, *args, **kwargs)
             return f(*args, **kwargs)
->>>>>>> f4d89aa2
         except TypeError:
             return NotImplemented
     return wrapped
