import argparse
import datetime
import re
import sys
import warnings
from collections import defaultdict

import torch
from torch._C import parse_schema


# How to run this test locally:
# 1 Have two virtual environments (eg conda env), one without PyTorch installed (venv_nightly)
#   one with your local changes (venv_yours).
# In venv_nightly:
# 2. First ensure that Pytorch is uninstalled, but all prereqs are installed
# 3. Install torch nightly build with
#    `pip install --pre torch -f https://download.pytorch.org/whl/nightly/cpu/torch_nightly.html`
# 4. Generate original schemas with
#    `python test/forward_backward_compatibility/dump_all_function_schemas.py --filename nightly_schemas.txt`
# Now in venv_yours:
# 5. Run this test with
#    `python test/forward_backward_compatibility/check_forward_backward_compatibility.py --existing-schemas nightly_schemas.txt`

# The date specifies how long the allowlist exclusion should apply to.
#
#   - If we NEVER give BC guarantee for an operator, you can put the
#     date arbitrarily far in the future.
#   - Otherwise, pick a date that is far enough in the future that you
#     believe you can land your diff before then.
#
# Allowlist entries can be removed after the date listed on them passes.
#
# Allowlist item format:
# [
#   0: function name regex
#   1: date until which the allowlist entry is valid
#   2: (optional) function argument regex
# ]
#
# NB: function name DOES NOT include overload name!
ALLOW_LIST = [
    ("c10_experimental", datetime.date(2222, 1, 1)),
    # Internal
    ("static", datetime.date(9999, 1, 1)),
    ("prim::ModuleDictIndex", datetime.date(9999, 1, 1)),
    ("prim::MKLDNNRelu6", datetime.date(9999, 1, 1)),
    ("prim::MKLDNNRelu6_", datetime.date(9999, 1, 1)),
    ("prim::Concat", datetime.date(9999, 1, 1)),
    ("aten::_NestedTensor_GeneralizedBMM", datetime.date(9999, 1, 1)),
    # Internal, profiler-specific ops
    ("profiler::_call_end_callbacks_on_jit_fut*", datetime.date(9999, 1, 1)),
    ("profiler::_record_function_enter", datetime.date(9999, 1, 1)),
    ("aten::_sparse_addmm", datetime.date(2022, 6, 30)),
    ("aten::kl_div_backward", datetime.date(2022, 9, 1)),
    ("aten::_cholesky_helper", datetime.date(9999, 1, 1)),
    ("aten::_lstsq_helper", datetime.date(9999, 1, 1)),
    ("aten::_syevd_helper", datetime.date(9999, 1, 1)),
    ("aten::_linalg_solve_out_helper_", datetime.date(9999, 1, 1)),
    ("aten::select_backward", datetime.date(9999, 1, 1)),
    ("aten::slice_backward", datetime.date(9999, 1, 1)),
    ("aten::diagonal_backward", datetime.date(9999, 1, 1)),
    ("aten::rowwise_prune", datetime.date(9999, 1, 1)),
    ("aten::adaptive_avg_pool3d_backward", datetime.date(9999, 1, 1)),
    ("aten::_embedding_bag_dense_backward", datetime.date(9999, 1, 1)),
    ("aten::randperm", datetime.date(9999, 1, 1)),
    ("aten::linalg_solve", datetime.date(2022, 8, 31)),
    ("aten::linalg_solve.out", datetime.date(2022, 8, 31)),
    ("aten::binary_cross_entropy_with_logits_backward", datetime.date(2022, 9, 21)),
    ("aten::_linalg_qr_helper", datetime.date(2022, 8, 1)),
    ("aten::linalg_lu_solve", datetime.date(2022, 8, 1)),
    ("aten::linalg_lu_solve.out", datetime.date(2022, 8, 1)),
    ("aten::linalg_det", datetime.date(2022, 8, 1)),
    ("aten::linalg_det.out", datetime.date(2022, 8, 1)),
    ("aten::_det_lu_based_helper", datetime.date(2022, 8, 1)),
    ("aten::slogdet", datetime.date(2022, 8, 1)),
    ("aten::slogdet.out", datetime.date(2022, 8, 1)),
    ("aten::linalg_slogdet", datetime.date(2022, 8, 1)),
    ("aten::linalg_slogdet.out", datetime.date(2022, 8, 1)),
    ("aten::_linalg_solve", datetime.date(2022, 10, 1)),
    ("aten::_linalg_solve.solution", datetime.date(2022, 10, 1)),
    ("aten::linalg_inv_ex", datetime.date(2022, 10, 1)),
    ("aten::linalg_inv_ex.inverse", datetime.date(2022, 10, 1)),
    ("aten::linalg_inv", datetime.date(2022, 10, 1)),
    ("aten::linalg_inv.out", datetime.date(2022, 10, 1)),
    ("aten::_linalg_inv_out_helper.functional", datetime.date(2022, 10, 1)),
    ("aten::_linalg_inv_out_helper.out", datetime.date(2022, 10, 1)),
    ("aten::_linalg_inv_out_helper_", datetime.date(2022, 10, 1)),
    ("aten::_linalg_inv_out_helper", datetime.date(2022, 10, 1)),
    ("aten::solve", datetime.date(9999, 1, 1)),
    ("aten::solve.solution", datetime.date(9999, 1, 1)),
    ("aten::_solve_helper", datetime.date(9999, 1, 1)),
    ("aten::_convolution_nogroup", datetime.date(9999, 1, 1)),
    ("aten::miopen_convolution_backward", datetime.date(9999, 1, 1)),
    ("aten::miopen_convolution_backward_bias", datetime.date(9999, 1, 1)),
    ("aten::miopen_convolution_backward_input", datetime.date(9999, 1, 1)),
    ("aten::miopen_convolution_backward_weight", datetime.date(9999, 1, 1)),
    ("aten::miopen_convolution_transpose_backward", datetime.date(9999, 1, 1)),
    ("aten::miopen_convolution_transpose_backward_input", datetime.date(9999, 1, 1)),
    ("aten::miopen_convolution_transpose_backward_weight", datetime.date(9999, 1, 1)),
    ("aten::miopen_depthwise_convolution_backward", datetime.date(9999, 1, 1)),
    ("aten::miopen_depthwise_convolution_backward_input", datetime.date(9999, 1, 1)),
    ("aten::miopen_depthwise_convolution_backward_weight", datetime.date(9999, 1, 1)),
    ("aten::_nested_tensor", datetime.date(9999, 1, 1)),
    ("prepacked::unpack_prepacked_sizes_conv2d", datetime.date(9999, 1, 1)),
    ("prepacked::unpack_prepacked_sizes_linear", datetime.date(9999, 1, 1)),
    ("aten::linalg_solve", datetime.date(2022, 8, 31)),
    ("aten::linalg_solve.out", datetime.date(2022, 8, 31)),
    ("aten::quantile", datetime.date(2022, 9, 30)),
    ("aten::nanquantile", datetime.date(2022, 9, 30)),
    ("aten::native_multi_head_self_attention", datetime.date(9999, 1, 1)),
    ("aten::_native_multi_head_self_attention", datetime.date(9999, 1, 1)),
    ("aten::grid_sampler_3d_backward", datetime.date(9999, 1, 1)),
    ("aten::_transform_bias_rescale_qkv", datetime.date(9999, 1, 1)),
    ("aten::_s_where", datetime.date(2022, 9, 30)),
    ("prim::infer_squeeze_size.dim", datetime.date(9999, 1, 1)),
    ("prim::infer_squeeze_size", datetime.date(9999, 1, 1)),
    ("aten::_weight_norm_cuda_interface", datetime.date(9999, 1, 1)),
    ("aten::_weight_norm_cuda_interface_backward", datetime.date(9999, 1, 1)),
    ("aten::segment_reduce", datetime.date(2022, 6, 30)),
    ("aten::_segment_reduce_backward", datetime.date(2022, 6, 30)),
    ("aten::empty.SymInt", datetime.date(9999, 1, 1)),
    ("c10d::broadcast", datetime.date(2022, 6, 25)),
    ("aten::.*functional", datetime.date(2022, 8, 1)),
    ("aten::_foreach.*", datetime.date(2022, 8, 1)),
    ("aten::unflatten", datetime.date(2022, 8, 10)),
    ("aten::nanmean", datetime.date(2022, 8, 30)),
    ("aten::nanmean.out", datetime.date(2022, 8, 30)),
    ("aten::nansum", datetime.date(2022, 8, 30)),
    ("aten::nansum.out", datetime.date(2022, 8, 30)),
    ("aten::sum.SymInt", datetime.date(2022, 11, 30)),
    ("aten::mps_linear", datetime.date(9999, 1, 1)),
    ("aten::_mps_linear", datetime.date(9999, 1, 1)),
    ("aten::view_copy.SymInt", datetime.date(2022, 11, 30)),
    ("aten::view_copy.SymInt_out", datetime.date(2022, 11, 30)),
    ("aten::expand_copy.SymInt", datetime.date(2022, 11, 30)),
    ("aten::expand_copy.SymInt_out", datetime.date(2022, 11, 30)),
    ("aten::expand.SymInt", datetime.date(2022, 11, 30)),
    ("aten::narrow_copy.SymInt", datetime.date(2022, 11, 30)),
    ("aten::narrow_copy.SymInt_out", datetime.date(2022, 11, 30)),
    ("aten::view.SymInt", datetime.date(2022, 11, 30)),
    ("aten::new_empty.SymInt", datetime.date(2022, 11, 30)),
    ("aten::new_empty.SymInt_out", datetime.date(2022, 11, 30)),
    ("aten::zeros.SymInt", datetime.date(2022, 11, 30)),
    ("aten::zeros.SymInt_out", datetime.date(2022, 11, 30)),
    # TODO: FIXME: prims shouldn't be checked
    ("prims::.*", datetime.date(9999, 1, 1)),
    ("aten::_amp_foreach_non_finite_check_and_unscale.out", datetime.date(2022, 9, 1)),
    ("aten::_amp_foreach_non_finite_check_and_unscale_", datetime.date(2022, 9, 1)),
    ("aten::_cudnn_rnn_backward.out", datetime.date(2022, 9, 1)),
    ("aten::_foreach_abs.out", datetime.date(2022, 9, 1)),
    ("aten::_foreach_abs_", datetime.date(2022, 9, 1)),
    ("aten::_foreach_acos.out", datetime.date(2022, 9, 1)),
    ("aten::_foreach_acos_", datetime.date(2022, 9, 1)),
    ("aten::_foreach_add.List_out", datetime.date(2022, 9, 1)),
    ("aten::_foreach_add.ScalarList_out", datetime.date(2022, 9, 1)),
    ("aten::_foreach_add.Scalar_out", datetime.date(2022, 9, 1)),
    ("aten::_foreach_add_.List", datetime.date(2022, 9, 1)),
    ("aten::_foreach_add_.Scalar", datetime.date(2022, 9, 1)),
    ("aten::_foreach_add_.ScalarList", datetime.date(2022, 9, 1)),
    ("aten::_foreach_addcdiv.ScalarList_out", datetime.date(2022, 9, 1)),
    ("aten::_foreach_addcdiv.Scalar_out", datetime.date(2022, 9, 1)),
    ("aten::_foreach_addcdiv_.Scalar", datetime.date(2022, 9, 1)),
    ("aten::_foreach_addcdiv_.ScalarList", datetime.date(2022, 9, 1)),
    ("aten::_foreach_addcmul.ScalarList_out", datetime.date(2022, 9, 1)),
    ("aten::_foreach_addcmul.Scalar_out", datetime.date(2022, 9, 1)),
    ("aten::_foreach_addcmul_.Scalar", datetime.date(2022, 9, 1)),
    ("aten::_foreach_addcmul_.ScalarList", datetime.date(2022, 9, 1)),
    ("aten::_foreach_asin.out", datetime.date(2022, 9, 1)),
    ("aten::_foreach_asin_", datetime.date(2022, 9, 1)),
    ("aten::_foreach_atan.out", datetime.date(2022, 9, 1)),
    ("aten::_foreach_atan_", datetime.date(2022, 9, 1)),
    ("aten::_foreach_ceil.out", datetime.date(2022, 9, 1)),
    ("aten::_foreach_ceil_", datetime.date(2022, 9, 1)),
    ("aten::_foreach_cos.out", datetime.date(2022, 9, 1)),
    ("aten::_foreach_cos_", datetime.date(2022, 9, 1)),
    ("aten::_foreach_cosh.out", datetime.date(2022, 9, 1)),
    ("aten::_foreach_cosh_", datetime.date(2022, 9, 1)),
    ("aten::_foreach_div.List_out", datetime.date(2022, 9, 1)),
    ("aten::_foreach_div.ScalarList_out", datetime.date(2022, 9, 1)),
    ("aten::_foreach_div.Scalar_out", datetime.date(2022, 9, 1)),
    ("aten::_foreach_div_.List", datetime.date(2022, 9, 1)),
    ("aten::_foreach_div_.Scalar", datetime.date(2022, 9, 1)),
    ("aten::_foreach_div_.ScalarList", datetime.date(2022, 9, 1)),
    ("aten::_foreach_erf.out", datetime.date(2022, 9, 1)),
    ("aten::_foreach_erf_", datetime.date(2022, 9, 1)),
    ("aten::_foreach_erfc.out", datetime.date(2022, 9, 1)),
    ("aten::_foreach_erfc_", datetime.date(2022, 9, 1)),
    ("aten::_foreach_exp.out", datetime.date(2022, 9, 1)),
    ("aten::_foreach_exp_", datetime.date(2022, 9, 1)),
    ("aten::_foreach_expm1.out", datetime.date(2022, 9, 1)),
    ("aten::_foreach_expm1_", datetime.date(2022, 9, 1)),
    ("aten::_foreach_floor.out", datetime.date(2022, 9, 1)),
    ("aten::_foreach_floor_", datetime.date(2022, 9, 1)),
    ("aten::_foreach_frac.out", datetime.date(2022, 9, 1)),
    ("aten::_foreach_frac_", datetime.date(2022, 9, 1)),
    ("aten::_foreach_lgamma.out", datetime.date(2022, 9, 1)),
    ("aten::_foreach_lgamma_", datetime.date(2022, 9, 1)),
    ("aten::_foreach_log.out", datetime.date(2022, 9, 1)),
    ("aten::_foreach_log10.out", datetime.date(2022, 9, 1)),
    ("aten::_foreach_log10_", datetime.date(2022, 9, 1)),
    ("aten::_foreach_log1p.out", datetime.date(2022, 9, 1)),
    ("aten::_foreach_log1p_", datetime.date(2022, 9, 1)),
    ("aten::_foreach_log2.out", datetime.date(2022, 9, 1)),
    ("aten::_foreach_log2_", datetime.date(2022, 9, 1)),
    ("aten::_foreach_log_", datetime.date(2022, 9, 1)),
    ("aten::_foreach_maximum.List_out", datetime.date(2022, 9, 1)),
    ("aten::_foreach_maximum_.List", datetime.date(2022, 9, 1)),
    ("aten::_foreach_minimum.List_out", datetime.date(2022, 9, 1)),
    ("aten::_foreach_minimum_.List", datetime.date(2022, 9, 1)),
    ("aten::_foreach_mul.List_out", datetime.date(2022, 9, 1)),
    ("aten::_foreach_mul.ScalarList_out", datetime.date(2022, 9, 1)),
    ("aten::_foreach_mul.Scalar_out", datetime.date(2022, 9, 1)),
    ("aten::_foreach_mul_.List", datetime.date(2022, 9, 1)),
    ("aten::_foreach_mul_.Scalar", datetime.date(2022, 9, 1)),
    ("aten::_foreach_mul_.ScalarList", datetime.date(2022, 9, 1)),
    ("aten::_foreach_neg.out", datetime.date(2022, 9, 1)),
    ("aten::_foreach_neg_", datetime.date(2022, 9, 1)),
    ("aten::_foreach_norm.Scalar_out", datetime.date(2022, 9, 1)),
    ("aten::_foreach_reciprocal.out", datetime.date(2022, 9, 1)),
    ("aten::_foreach_reciprocal_", datetime.date(2022, 9, 1)),
    ("aten::_foreach_round.out", datetime.date(2022, 9, 1)),
    ("aten::_foreach_round_", datetime.date(2022, 9, 1)),
    ("aten::_foreach_sigmoid.out", datetime.date(2022, 9, 1)),
    ("aten::_foreach_sigmoid_", datetime.date(2022, 9, 1)),
    ("aten::_foreach_sin.out", datetime.date(2022, 9, 1)),
    ("aten::_foreach_sin_", datetime.date(2022, 9, 1)),
    ("aten::_foreach_sinh.out", datetime.date(2022, 9, 1)),
    ("aten::_foreach_sinh_", datetime.date(2022, 9, 1)),
    ("aten::_foreach_sqrt.out", datetime.date(2022, 9, 1)),
    ("aten::_foreach_sqrt_", datetime.date(2022, 9, 1)),
    ("aten::_foreach_sub.List_out", datetime.date(2022, 9, 1)),
    ("aten::_foreach_sub.ScalarList_out", datetime.date(2022, 9, 1)),
    ("aten::_foreach_sub.Scalar_out", datetime.date(2022, 9, 1)),
    ("aten::_foreach_sub_.List", datetime.date(2022, 9, 1)),
    ("aten::_foreach_sub_.Scalar", datetime.date(2022, 9, 1)),
    ("aten::_foreach_sub_.ScalarList", datetime.date(2022, 9, 1)),
    ("aten::_foreach_tan.out", datetime.date(2022, 9, 1)),
    ("aten::_foreach_tan_", datetime.date(2022, 9, 1)),
    ("aten::_foreach_tanh.out", datetime.date(2022, 9, 1)),
    ("aten::_foreach_tanh_", datetime.date(2022, 9, 1)),
    ("aten::_foreach_trunc.out", datetime.date(2022, 9, 1)),
    ("aten::_foreach_trunc_", datetime.date(2022, 9, 1)),
    ("aten::_foreach_zero.out", datetime.date(2022, 9, 1)),
    ("aten::_foreach_zero_", datetime.date(2022, 9, 1)),
    ("aten::_histogramdd_bin_edges.out", datetime.date(2022, 9, 1)),
    ("aten::chunk", datetime.date(2022, 9, 1)),
    ("aten::dequantize.tensors_out", datetime.date(2022, 9, 1)),
    ("aten::dsplit.array", datetime.date(2022, 9, 1)),
    ("aten::dsplit.int", datetime.date(2022, 9, 1)),
    ("aten::hsplit.array", datetime.date(2022, 9, 1)),
    ("aten::hsplit.int", datetime.date(2022, 9, 1)),
    ("aten::lstm_mps_backward.out", datetime.date(2022, 9, 1)),
    ("aten::miopen_rnn_backward.out", datetime.date(2022, 9, 1)),
    ("aten::quantize_per_tensor.tensors_out", datetime.date(2022, 9, 1)),
    ("aten::split", datetime.date(2022, 9, 1)),
    ("aten::split.Tensor", datetime.date(2022, 9, 1)),
    ("aten::split.sizes", datetime.date(2022, 9, 1)),
    ("aten::split_copy.Tensor_out", datetime.date(2022, 9, 1)),
    ("aten::split_with_sizes", datetime.date(2022, 9, 1)),
    ("aten::split_with_sizes_copy.out", datetime.date(2022, 9, 1)),
    ("aten::tensor_split.indices", datetime.date(2022, 9, 1)),
    ("aten::tensor_split.sections", datetime.date(2022, 9, 1)),
    ("aten::tensor_split.tensor_indices_or_sections", datetime.date(2022, 9, 1)),
    ("aten::unbind.Dimname", datetime.date(2022, 9, 1)),
    ("aten::unbind.int", datetime.date(2022, 9, 1)),
    ("aten::unbind_copy.int_out", datetime.date(2022, 9, 1)),
    ("aten::unsafe_split.Tensor_out", datetime.date(2022, 9, 1)),
    ("aten::unsafe_split_with_sizes.out", datetime.date(2022, 9, 1)),
    ("aten::vsplit.array", datetime.date(2022, 9, 1)),
    ("aten::vsplit.int", datetime.date(2022, 9, 1)),
<<<<<<< HEAD
    ("aten::sym_numel", datetime.date(2022, 10, 1)),
=======
    ("c10d::allreduce_", datetime.date(2022, 10, 1)),
>>>>>>> 6234b573
]

ALLOW_LIST_COMPILED = [
    (
        re.compile(item[0]),
        item[1],
        re.compile(item[2]) if len(item) > 2 else None,
    ) for item in ALLOW_LIST if item[1] >= datetime.date.today()
]

def allow_listed(schema):
    for item in ALLOW_LIST_COMPILED:
        if item[0].search(str(schema)):
            if len(item) > 2 and item[2] is not None:
                # if arguments regex is present, use it
                return bool(item[2].search(str(schema)))
            return True
    return False


# The nightly will fail to parse newly added syntax to schema declarations
# Add new schemas that will fail the nightly here
dont_parse_list = [
    ("_TorchScriptTesting.*", datetime.date(2099, 9, 17)),
    ("test_backend", datetime.date(2099, 9, 17)),
    ("dist_c10d", datetime.date(2099, 9, 17)),
    ("__backends__.nnc", datetime.date(2099, 9, 17)),
]

def has_valid_upgraders(schema, version_map):
    # we want to parse through the map to find if
    # the schema has valid upgraders. Since the
    # version map has entry for each overload
    # we need to do some ugly parsing.

    # the name of the operator
    schema_name = schema.name

    if schema_name not in version_map:
        return False

    entries = version_map[schema_name]

    possible_overloads = []
    possible_schemas = []
    for key, upgrader_schema_entries in entries.items():
        possible_overloads.append(key)
        possible_schemas.extend(upgrader_schema_entries)

    # let's make sure this existing schema is part of possible
    # schemas
    for old_schema in possible_schemas:
        if old_schema == schema:
            return True

    return False

def dont_parse(schema_line):
    for item in dont_parse_list:
        if item[1] < datetime.date.today():
            continue
        regexp = re.compile(item[0])
        if regexp.search(schema_line):
            return True
    return False

def load_schemas_to_dict():
    new_schemas = torch._C._jit_get_all_schemas()
    new_schemas += torch._C._jit_get_custom_class_schemas()
    new_schema_dict = defaultdict(list)
    for s in new_schemas:
        new_schema_dict[s.name].append(s)
    return new_schema_dict

def process_version_map(version_map):
    # version map maps full schema name to
    # list of upgraders. Since we only have
    # the name of the schema (aka no overload)
    # we want to first process the map to make
    # the key lookup easier. After this it will be:
    # Dict[schema_name, Dict[overload, List[schema]]]

    output = defaultdict(dict)
    for (key, entries) in version_map.items():
        operator_name = key.split(".")[0]
        schema_entries = [parse_schema(entry.old_schema) for entry in entries]
        output[operator_name][key] = schema_entries
    return output

def check_bc(existing_schemas):
    new_schema_dict = load_schemas_to_dict()
    version_map = process_version_map(torch._C._get_operator_version_map())
    is_bc = True
    broken_ops = []
    for existing_schema in existing_schemas:
        if allow_listed(existing_schema):
            print("schema: ", str(existing_schema), " found on allowlist, skipping")
            continue
        if has_valid_upgraders(existing_schema, version_map):
            print("schema: ", str(existing_schema), " has valid upgrader, skipping")
            continue
        print("processing existing schema: ", str(existing_schema))
        matching_new_schemas = new_schema_dict.get(existing_schema.name, [])
        found = False
        for matching_new_schema in matching_new_schemas:
            if matching_new_schema.is_backward_compatible_with(existing_schema):
                found = True
                break
        if not found:
            print(
                "Can NOT find backward compatible schemas after changes "
                "for schema {} from the following candidates:\n[\n{}\n]".format(
                    str(existing_schema),
                    "\n\t".join(str(s) for s in matching_new_schemas),
                )
            )
            # TODO Print out more details about why candidates don't match.
            broken_ops.append(str(existing_schema))
            is_bc = False
    if is_bc:
        print("Found backward compatible schemas for all existing schemas")
    else:
        print(
            "The PR is introducing backward incompatible changes to the "
            "operator library. Please contact PyTorch team to confirm "
            "whether this change is wanted or not. \n\nBroken ops: "
            "[\n\t{}\n]".format("\n\t".join(broken_ops))
        )
    return is_bc

def check_fc(existing_schemas):
    new_schema_dict = load_schemas_to_dict()
    is_fc = True
    broken_ops = []
    for existing_schema in existing_schemas:
        if allow_listed(existing_schema):
            print("schema: ", str(existing_schema), " found on allowlist, skipping")
            continue
        print("processing existing schema: ", str(existing_schema))
        matching_new_schemas = new_schema_dict.get(existing_schema.name, [])
        found = False
        possible_failure_reasons = []
        for matching_new_schema in matching_new_schemas:
            is_compatible, reason = matching_new_schema.check_forward_compatible_with(existing_schema)
            if is_compatible:
                found = True
                break
            if reason != "":
                possible_failure_reasons.append(reason)
        if not found:
            print(
                "Can NOT find forward compatible schemas after changes "
                "for schema {} from the following candidates:\n[\n{}\n]".format(
                    str(existing_schema),
                    "\n\t".join(str(s) for s in matching_new_schemas),
                )
            )
            print(
                "Refer to following reasons for failure "
                "to find FC schema:\n[\n{}\n]".format(
                    "\n\t".join(str(r) for r in possible_failure_reasons)
                )
            )
            broken_ops.append(str(existing_schema))
            is_fc = False
    if is_fc:
        print("Found forward compatible schemas for all existing schemas")
    else:
        warnings.warn(
            "The PR is introducing a potentially forward incompatible changes to the "
            "operator library. Please contact PyTorch team to confirm "
            "whether this change is wanted or not. \n\nBroken ops: "
            "[\n\t{}\n]".format("\n\t".join(broken_ops))
        )


if __name__ == "__main__":
    parser = argparse.ArgumentParser(description="Process some integers.")
    parser.add_argument(
        "--existing-schemas",
        help="filename to load existing schemas",
        type=str,
        default="schemas.txt",
    )
    args = parser.parse_args()
    existing_schema_dict = {}
    slist = []
    with open(args.existing_schemas, "r") as f:
        while True:
            line = f.readline()
            if not line:
                break

            if dont_parse(line.strip()):
                print("Not parsing schema line: ", line.strip())
                continue
            s = parse_schema(line.strip())
            slist.append(s)

    # TODO in case there is FC breaking changes,
    # we just warn for now until there is a policy.
    check_fc(slist)

    if not check_bc(slist):
        sys.exit(1)<|MERGE_RESOLUTION|>--- conflicted
+++ resolved
@@ -269,11 +269,8 @@
     ("aten::unsafe_split_with_sizes.out", datetime.date(2022, 9, 1)),
     ("aten::vsplit.array", datetime.date(2022, 9, 1)),
     ("aten::vsplit.int", datetime.date(2022, 9, 1)),
-<<<<<<< HEAD
+    ("c10d::allreduce_", datetime.date(2022, 10, 1)),
     ("aten::sym_numel", datetime.date(2022, 10, 1)),
-=======
-    ("c10d::allreduce_", datetime.date(2022, 10, 1)),
->>>>>>> 6234b573
 ]
 
 ALLOW_LIST_COMPILED = [
