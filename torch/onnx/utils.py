"""Functions to export models into the ONNX IR format.

These models can be loaded with the ONNX library and then
converted to models which run on other deep learning frameworks.
"""
from __future__ import annotations

import contextlib
import copy
import inspect
import io
import itertools
import os
import re
import textwrap
import typing
import warnings
import zipfile
from typing import (
    Any,
    Callable,
    cast,
    Collection,
    Dict,
    List,
    Mapping,
    Optional,
    Sequence,
    Set,
    Tuple,
    Type,
    Union,
)

import torch
import torch._C._onnx as _C_onnx
import torch.jit._trace
import torch.serialization
from torch import _C
from torch.onnx import (  # noqa: F401
    _constants,
    _exporter_states,
    _patch_torch,
    errors,
    symbolic_caffe2,
    symbolic_helper,
    symbolic_registry,
)
from torch.onnx._globals import GLOBALS
from torch.onnx._internal import _beartype

__all__ = [
    "is_in_onnx_export",
    "select_model_mode_for_export",
    "disable_apex_o2_state_dict_hook",
    "setup_onnx_logging",
    "exporter_context",
    "export",
    "warn_on_static_input_change",
    "unpack_quantized_tensor",
    "export_to_pretty_string",
    "unconvertible_ops",
    "get_ns_op_name_from_custom_op",
    "register_custom_op_symbolic",
    "unregister_custom_op_symbolic",
]


def is_in_onnx_export() -> bool:
    """Returns whether it is in the middle of ONNX export."""
    return GLOBALS.in_onnx_export


# TODO(justinchuby): Remove dependency to this global variable from constant_fold.cpp
# Skip check due to cannot import IValue from torch._C
_params_dict = {}  # type: ignore[var-annotated]


@contextlib.contextmanager
@_beartype.beartype
def select_model_mode_for_export(model, mode: _C_onnx.TrainingMode):
    r"""A context manager to temporarily set the training mode of ``model``
    to ``mode``, resetting it when we exit the with-block.

    Args:
        model: Same type and meaning as ``model`` arg to :func:`export`.
        mode: Same type and meaning as ``training`` arg to :func:`export`.
    """
    if not isinstance(mode, _C_onnx.TrainingMode):
        raise TypeError(
            f"'mode' should be a torch.onnx.TrainingMode enum, but got '{type(mode)}'."
        )
    originally_training: bool = False

    if not isinstance(model, torch.jit.ScriptFunction):
        originally_training = model.training

        # ONNX opset 12 has better support for training amenable models, with updated
        # versions of the dropout and batch_norm operators
        if mode == _C_onnx.TrainingMode.TRAINING or (
            mode == _C_onnx.TrainingMode.PRESERVE and originally_training
        ):
            GLOBALS.export_training = True
            if GLOBALS.export_onnx_opset_version < 12:
                warnings.warn(
                    "You are exporting the model in training mode with onnx opset "
                    f"version {GLOBALS.export_onnx_opset_version}. "
                    "Opset versions lower than opset 12 will not be able to export "
                    "nodes such as Dropout and BatchNorm correctly."
                )
        else:
            GLOBALS.export_training = False

        GLOBALS.training_mode = mode
        if mode == _C_onnx.TrainingMode.TRAINING:
            model.train(True)
        elif mode == _C_onnx.TrainingMode.EVAL:
            model.train(False)
        # else mode == _C_onnx.TrainingMode.PRESERVE, do nothing

    try:
        yield
    finally:
        if not (
            isinstance(model, torch.jit.ScriptFunction)
            or mode == _C_onnx.TrainingMode.PRESERVE
        ):
            model.train(originally_training)


@contextlib.contextmanager
@_beartype.beartype
def disable_apex_o2_state_dict_hook(
    model: Union[torch.nn.Module, torch.jit.ScriptFunction]
):
    # Apex O2 hook state_dict to return fp16 weights as fp32.
    # Exporter cannot identify them as same tensors.
    # Since this hook is only used by optimizer, it is safe to
    # remove this hook while exporting.
    if not isinstance(model, torch.jit.ScriptFunction):
        model_hooks = {}  # type: ignore[var-annotated]
        for module in model.modules():
            for key, hook in module._state_dict_hooks.items():
                if type(hook).__name__ == "O2StateDictHook":
                    if module not in model_hooks:
                        model_hooks[module] = {}
                    model_hooks[module][key] = hook
            if module in model_hooks:
                for key in model_hooks[module]:
                    module._state_dict_hooks.pop(key)
        try:
            yield
        finally:
            # Add the hooks back
            for module, m_map in model_hooks.items():
                for key, hook in m_map.items():
                    module._state_dict_hooks[key] = hook
    else:
        try:
            yield
        finally:
            pass


@contextlib.contextmanager
@_beartype.beartype
def setup_onnx_logging(verbose: bool):
    is_originally_enabled = torch.onnx.is_onnx_log_enabled()
    if is_originally_enabled or verbose:
        torch.onnx.enable_log()
    try:
        yield
    finally:
        if not is_originally_enabled:
            torch.onnx.disable_log()


@contextlib.contextmanager
@_beartype.beartype
def exporter_context(model, mode: _C_onnx.TrainingMode, verbose: bool):
    with select_model_mode_for_export(
        model, mode
    ) as mode_ctx, disable_apex_o2_state_dict_hook(
        model
    ) as apex_ctx, setup_onnx_logging(
        verbose
    ) as log_ctx:
        yield (mode_ctx, apex_ctx, log_ctx)


@_beartype.beartype
def export(
    model: Union[torch.nn.Module, torch.jit.ScriptModule, torch.jit.ScriptFunction],
    args: Union[Tuple[Any, ...], torch.Tensor],
    f: Union[str, io.BytesIO],
    export_params: bool = True,
    verbose: bool = False,
    training: _C_onnx.TrainingMode = _C_onnx.TrainingMode.EVAL,
    input_names: Optional[Sequence[str]] = None,
    output_names: Optional[Sequence[str]] = None,
    operator_export_type: _C_onnx.OperatorExportTypes = _C_onnx.OperatorExportTypes.ONNX,
    opset_version: Optional[int] = None,
    do_constant_folding: bool = True,
    dynamic_axes: Optional[
        Union[Mapping[str, Mapping[int, str]], Mapping[str, Sequence[int]]]
    ] = None,
    keep_initializers_as_inputs: Optional[bool] = None,
    custom_opsets: Optional[Mapping[str, int]] = None,
    export_modules_as_functions: Union[bool, Collection[Type[torch.nn.Module]]] = False,
) -> None:
    r"""Exports a model into ONNX format.

    If ``model`` is not a :class:`torch.jit.ScriptModule` nor a
    :class:`torch.jit.ScriptFunction`, this runs
    ``model`` once in order to convert it to a TorchScript graph to be exported
    (the equivalent of :func:`torch.jit.trace`). Thus this has the same limited support
    for dynamic control flow as :func:`torch.jit.trace`.

    Args:
        model (torch.nn.Module, torch.jit.ScriptModule or torch.jit.ScriptFunction):
            the model to be exported.
        args (tuple or torch.Tensor):

            args can be structured either as:

            1. ONLY A TUPLE OF ARGUMENTS::

                args = (x, y, z)

            The tuple should contain model inputs such that ``model(*args)`` is a valid
            invocation of the model. Any non-Tensor arguments will be hard-coded into the
            exported model; any Tensor arguments will become inputs of the exported model,
            in the order they occur in the tuple.

            2. A TENSOR::

                args = torch.Tensor([1])

            This is equivalent to a 1-ary tuple of that Tensor.

            3. A TUPLE OF ARGUMENTS ENDING WITH A DICTIONARY OF NAMED ARGUMENTS::

                args = (x,
                        {'y': input_y,
                         'z': input_z})

            All but the last element of the tuple will be passed as non-keyword arguments,
            and named arguments will be set from the last element. If a named argument is
            not present in the dictionary, it is assigned the default value, or None if a
            default value is not provided.

            .. note::
                If a dictionary is the last element of the args tuple, it will be
                interpreted as containing named arguments. In order to pass a dict as the
                last non-keyword arg, provide an empty dict as the last element of the args
                tuple. For example, instead of::

                    torch.onnx.export(
                        model,
                        (x,
                         # WRONG: will be interpreted as named arguments
                         {y: z}),
                        "test.onnx.pb")

                Write::

                    torch.onnx.export(
                        model,
                        (x,
                         {y: z},
                         {}),
                        "test.onnx.pb")

        f: a file-like object (such that ``f.fileno()`` returns a file descriptor)
            or a string containing a file name.  A binary protocol buffer will be written
            to this file.
        export_params (bool, default True): if True, all parameters will
            be exported. Set this to False if you want to export an untrained model.
            In this case, the exported model will first take all of its parameters
            as arguments, with the ordering as specified by ``model.state_dict().values()``
        verbose (bool, default False): if True, prints a description of the
            model being exported to stdout. In addition, the final ONNX graph will include the
            field ``doc_string``` from the exported model which mentions the source code locations
            for ``model``. If True, ONNX exporter logging will be turned on.
        training (enum, default TrainingMode.EVAL):
            * ``TrainingMode.EVAL``: export the model in inference mode.
            * ``TrainingMode.PRESERVE``: export the model in inference mode if model.training is
              False and in training mode if model.training is True.
            * ``TrainingMode.TRAINING``: export the model in training mode. Disables optimizations
              which might interfere with training.
        input_names (list of str, default empty list): names to assign to the
            input nodes of the graph, in order.
        output_names (list of str, default empty list): names to assign to the
            output nodes of the graph, in order.
        operator_export_type (enum, default OperatorExportTypes.ONNX):

            * ``OperatorExportTypes.ONNX``: Export all ops as regular ONNX ops
              (in the default opset domain).
            * ``OperatorExportTypes.ONNX_FALLTHROUGH``: Try to convert all ops
              to standard ONNX ops in the default opset domain. If unable to do so
              (e.g. because support has not been added to convert a particular torch op to ONNX),
              fall back to exporting the op into a custom opset domain without conversion. Applies
              to `custom ops <https://pytorch.org/tutorials/advanced/torch_script_custom_ops.html>`_
              as well as ATen ops. For the exported model to be usable, the runtime must support
              these non-standard ops.
            * ``OperatorExportTypes.ONNX_ATEN``: All ATen ops (in the TorchScript namespace "aten")
              are exported as ATen ops (in opset domain "org.pytorch.aten").
              `ATen <https://pytorch.org/cppdocs/#aten>`_ is PyTorch's built-in tensor library, so
              this instructs the runtime to use PyTorch's implementation of these ops.

              .. warning::

                Models exported this way are probably runnable only by Caffe2.

              This may be useful if the numeric differences in implementations of operators are
              causing large differences in behavior between PyTorch and Caffe2 (which is more
              common on untrained models).

            * ``OperatorExportTypes.ONNX_ATEN_FALLBACK``: Try to export each ATen op
              (in the TorchScript namespace "aten") as a regular ONNX op. If we are unable to do so
              (e.g. because support has not been added to convert a particular torch op to ONNX),
              fall back to exporting an ATen op. See documentation on OperatorExportTypes.ONNX_ATEN for
              context.
              For example::

                graph(%0 : Float):
                  %3 : int = prim::Constant[value=0]()
                  # conversion unsupported
                  %4 : Float = aten::triu(%0, %3)
                  # conversion supported
                  %5 : Float = aten::mul(%4, %0)
                  return (%5)

              Assuming ``aten::triu`` is not supported in ONNX, this will be exported as::

                graph(%0 : Float):
                  %1 : Long() = onnx::Constant[value={0}]()
                  # not converted
                  %2 : Float = aten::ATen[operator="triu"](%0, %1)
                  # converted
                  %3 : Float = onnx::Mul(%2, %0)
                  return (%3)

              If PyTorch was built with Caffe2 (i.e. with ``BUILD_CAFFE2=1``), then
              Caffe2-specific behavior will be enabled, including special support
              for ops are produced by the modules described in
              `Quantization <https://pytorch.org/docs/stable/quantization.html>`_.

              .. warning::

                Models exported this way are probably runnable only by Caffe2.

        opset_version (int, default 14): The version of the
            `default (ai.onnx) opset <https://github.com/onnx/onnx/blob/master/docs/Operators.md>`_
            to target. Must be >= 7 and <= 16.
        do_constant_folding (bool, default True): Apply the constant-folding optimization.
            Constant-folding will replace some of the ops that have all constant inputs
            with pre-computed constant nodes.
        dynamic_axes (dict<string, dict<int, string>> or dict<string, list(int)>, default empty dict):

            By default the exported model will have the shapes of all input and output tensors
            set to exactly match those given in ``args``. To specify axes of tensors as
            dynamic (i.e. known only at run-time), set ``dynamic_axes`` to a dict with schema:

            * KEY (str): an input or output name. Each name must also be provided in ``input_names`` or
              ``output_names``.
            * VALUE (dict or list): If a dict, keys are axis indices and values are axis names. If a
              list, each element is an axis index.

            For example::

                class SumModule(torch.nn.Module):
                    def forward(self, x):
                        return torch.sum(x, dim=1)

                torch.onnx.export(SumModule(), (torch.ones(2, 2),), "onnx.pb",
                                  input_names=["x"], output_names=["sum"])

            Produces::

                input {
                  name: "x"
                  ...
                      shape {
                        dim {
                          dim_value: 2  # axis 0
                        }
                        dim {
                          dim_value: 2  # axis 1
                ...
                output {
                  name: "sum"
                  ...
                      shape {
                        dim {
                          dim_value: 2  # axis 0
                ...

            While::

                torch.onnx.export(SumModule(), (torch.ones(2, 2),), "onnx.pb",
                                  input_names=["x"], output_names=["sum"],
                                  dynamic_axes={
                                      # dict value: manually named axes
                                      "x": {0: "my_custom_axis_name"},
                                      # list value: automatic names
                                      "sum": [0],
                                  })

            Produces::

                input {
                  name: "x"
                  ...
                      shape {
                        dim {
                          dim_param: "my_custom_axis_name"  # axis 0
                        }
                        dim {
                          dim_value: 2  # axis 1
                ...
                output {
                  name: "sum"
                  ...
                      shape {
                        dim {
                          dim_param: "sum_dynamic_axes_1"  # axis 0
                ...

        keep_initializers_as_inputs (bool, default None): If True, all the
            initializers (typically corresponding to parameters) in the
            exported graph will also be added as inputs to the graph. If False,
            then initializers are not added as inputs to the graph, and only
            the non-parameter inputs are added as inputs.
            This may allow for better optimizations (e.g. constant folding) by
            backends/runtimes.

            If ``opset_version < 9``, initializers MUST be part of graph
            inputs and this argument will be ignored and the behavior will be
            equivalent to setting this argument to True.

            If None, then the behavior is chosen automatically as follows:

            * If ``operator_export_type=OperatorExportTypes.ONNX``, the behavior is equivalent
              to setting this argument to False.
            * Else, the behavior is equivalent to setting this argument to True.

        custom_opsets (dict<str, int>, default empty dict): A dict with schema:

            * KEY (str): opset domain name
            * VALUE (int): opset version

            If a custom opset is referenced by ``model`` but not mentioned in this dictionary,
            the opset version is set to 1. Only custom opset domain name and version should be
            indicated through this argument.

        export_modules_as_functions (bool or set of type of nn.Module, default False): Flag to enable
            exporting all ``nn.Module`` forward calls as local functions in ONNX. Or a set to indicate the
            particular types of modules to export as local functions in ONNX.
            This feature requires ``opset_version`` >= 15, otherwise the export will fail. This is because
            ``opset_version`` < 15 implies IR version < 8, which means no local function support.
            Module variables will be exported as function attributes. There are two categories of function
            attributes.

            1. Annotated attributes: class variables that have type annotations via
            `PEP 526-style <https://www.python.org/dev/peps/pep-0526/#class-and-instance-variable-annotations>`_
            will be exported as attributes.
            Annotated attributes are not used inside the subgraph of ONNX local function because
            they are not created by PyTorch JIT tracing, but they may be used by consumers
            to determine whether or not to replace the function with a particular fused kernel.

            2. Inferred attributes: variables that are used by operators inside the module. Attribute names
            will have prefix "inferred::". This is to differentiate from predefined attributes retrieved from
            python module annotations. Inferred attributes are used inside the subgraph of ONNX local function.

            * ``False``(default): export ``nn.Module`` forward calls as fine grained nodes.
            * ``True``: export all ``nn.Module`` forward calls as local function nodes.
            * Set of type of nn.Module: export ``nn.Module`` forward calls as local function nodes,
              only if the type of the ``nn.Module`` is found in the set.

    Raises:
      CheckerError: If the ONNX checker detects an invalid ONNX graph. Will still export the
        model to the file ``f`` even if this is raised.
    """

    _export(
        model,
        args,
        f,
        export_params,
        verbose,
        training,
        input_names,
        output_names,
        operator_export_type=operator_export_type,
        opset_version=opset_version,
        do_constant_folding=do_constant_folding,
        dynamic_axes=dynamic_axes,
        keep_initializers_as_inputs=keep_initializers_as_inputs,
        custom_opsets=custom_opsets,
        export_modules_as_functions=export_modules_as_functions,
    )


@_beartype.beartype
def _is_constant_tensor_list(node):
    if node.kind() != "prim::Constant":
        return False
    output_type = node.output().type()
    if output_type.isSubtypeOf(_C.ListType.ofTensors()):
        return True
    if output_type.isSubtypeOf(_C.ListType(_C.OptionalType.ofTensor())):
        return True


# ONNX can't handle constants that are lists of tensors, which can
# get generated in constant prop. So we split them back into prim::ListConstructs


@_beartype.beartype
def _split_tensor_list_constants(g, block):
    for node in block.nodes():
        for subblock in node.blocks():
            _split_tensor_list_constants(g, subblock)
        if _is_constant_tensor_list(node):
            inputs = []
            for val in node.output().toIValue():
                input = g.insertConstant(val)
                input.node().moveBefore(node)
                input.node().copyMetadata(node)
                inputs.append(input)

            lc = (
                g.create("prim::ListConstruct", inputs)
                .insertBefore(node)
                .output()
                .setType(_C.ListType.ofTensors())
            )
            lc.node().copyMetadata(node)
            node.output().replaceAllUsesWith(lc)


@_beartype.beartype
def _optimize_graph(
    graph: _C.Graph,
    operator_export_type: _C_onnx.OperatorExportTypes,
    _disable_torch_constant_prop: bool = False,
    fixed_batch_size: bool = False,
    params_dict=None,
    dynamic_axes=None,
    input_names=None,
    module=None,
):
    # Inline everything
    _C._jit_pass_inline(graph)

    # Remove fork/wait nodes
    _C._jit_pass_inline_fork_wait(graph)
    _C._jit_pass_lint(graph)
    _C._jit_pass_onnx_autograd_function_process(graph)
    _C._jit_pass_lower_all_tuples(graph)

    # we now record some ops like ones/zeros
    # into a trace where we previously recorded constants.
    # use constant prop to maintain our current level of onnx support
    # without implementing symbolics for all of them
    if _disable_torch_constant_prop is False:
        _C._jit_pass_constant_propagation(graph)

    _split_tensor_list_constants(graph, graph)
    # run dce to eliminate dead parts of the graph that might have been
    # left behind by things like symbolic_override
    _C._jit_pass_dce(graph)
    _C._jit_pass_lint(graph)

    _C._jit_pass_canonicalize_graph_fuser_ops(graph)
    _C._jit_pass_lint(graph)
    _C._jit_pass_peephole(graph, True)
    _C._jit_pass_fuse_addmm(graph)
    _C._jit_pass_lint(graph)

    _C._jit_pass_peephole(graph, True)
    _C._jit_pass_lower_all_tuples(graph)
    # in _jit_pass_onnx, symbolic functions are called for each node for conversion.
    # However, there are nodes that cannot be converted without additional context.
    # For example, the number of outputs from split (and whether it is static or dynamic) is unknown
    # until the point where it is unpacked by listUnpack node.
    # This pass does a preprocess, and prepares the nodes such that enough context can be received
    # by the symbolic function.
    _C._jit_pass_onnx_remove_inplace_ops_for_onnx(graph, module)
    _C._jit_pass_onnx_preprocess(graph)

    # onnx does not support tuples, so try to remove them
    _C._jit_pass_lint(graph)

    # onnx only supports tensors, but 1 / 2 = 0.5 and tensor(1) / tensor(2) = 0
    _C._jit_pass_prepare_division_for_onnx(graph)

    _C._jit_pass_onnx_remove_print(graph)
    _C._jit_pass_onnx_preprocess_caffe2(graph)

    symbolic_helper._quantized_ops.clear()
    # Unpack quantized weights for conv and linear ops and insert into graph.
    _C._jit_pass_onnx_unpack_quantized_weights(
        graph, params_dict, symbolic_helper.is_caffe2_aten_fallback()
    )
    if symbolic_helper.is_caffe2_aten_fallback():
        # Insert permutes before and after each conv op to ensure correct order.
        _C._jit_pass_onnx_quantization_insert_permutes(graph, params_dict)

        # Find consecutive permutes that are no-ops and remove them.
        _C._jit_pass_custom_pattern_based_rewrite_graph(
            textwrap.dedent(
                """\
                graph(%Pi):
                    %Pq = quantized::nhwc2nchw(%Pi)
                    %Pr = quantized::nchw2nhwc(%Pq)
                    return (%Pr)"""
            ),
            textwrap.dedent(
                """\
                graph(%Ri):
                    return (%Ri)"""
            ),
            graph,
        )

    # onnx only supports tensors, so we turn all out number types into tensors
    _C._jit_pass_erase_number_types(graph)
    if GLOBALS.onnx_shape_inference:
        input_names = [] if input_names is None else input_names
        dynamic_axes = {} if dynamic_axes is None else dynamic_axes
        _C._jit_pass_onnx_set_dynamic_input_shape(graph, dynamic_axes, input_names)
    _C._jit_pass_onnx_lint(graph)
    graph = _C._jit_pass_onnx(graph, operator_export_type)
    _C._jit_pass_onnx_lint(graph)
    _C._jit_pass_lint(graph)

    _C._jit_pass_onnx_scalar_type_analysis(
        graph, True, GLOBALS.export_onnx_opset_version
    )
    _C._jit_pass_lint(graph)

    _C._jit_pass_onnx_peephole(
        graph, GLOBALS.export_onnx_opset_version, fixed_batch_size
    )
    _C._jit_pass_lint(graph)

    # graph is not a valid jit graph anymore because types have been replaced
    # (e.g. int with Tensor), so it now contains operators that don't actually
    # exist. We can't run normal dead code elimination because it'd fail trying
    # to look up if an operator has side effects, but we can run a dead code
    # elimination variant that doesn't need to look up if an op has side effects.
    _C._jit_pass_dce_allow_deleting_nodes_with_side_effects(graph)
    _C._jit_pass_lint(graph)
    graph = _C._jit_pass_canonicalize(graph)
    _C._jit_pass_lint(graph)
    if GLOBALS.onnx_shape_inference:
        _C._jit_pass_onnx_graph_shape_type_inference(
            graph, params_dict, GLOBALS.export_onnx_opset_version
        )
    return graph


@_beartype.beartype
def warn_on_static_input_change(input_states):
    """Warns that changes to input dictionaries and strings won't take effect in the traced ONNX graph.

    We accept dictionaries and strings as ONNX inputs, but they should be only for
    configuration use. we detect here if these inputs are modified, and if so we warn
    the user that the changes won't take effect in the traced ONNX graph.
    """
    for input, traced_input in zip(input_states[0], input_states[1]):
        if isinstance(input, dict):
            if list(input.keys()) != list(traced_input.keys()):
                warning = (
                    "We detected that you are modifying a dictionary that is an input to your "
                    "model. "
                    "Note that dictionaries are allowed as inputs in ONNX but they should be "
                    "handled with care. "
                    "Usages of dictionaries is not recommended, and should not be used except "
                    "for configuration use. "
                    "Also note that the order and values of the keys must remain the same. "
                )
                warnings.warn(warning)
        elif isinstance(input, str):
            if input != traced_input:
                warning = (
                    "The model seems to have string inputs/outputs. "
                    "Note that strings will not appear as inputs/outputs of the ONNX graph. "
                )
                warnings.warn(warning)


@_beartype.beartype
def _resolve_args_by_export_type(arg_name, arg_value, operator_export_type):
    """Resolves the arguments that are ignored when export_type != operator_export_type.ONNX."""
    if (
        operator_export_type is not operator_export_type.ONNX
        and _C_onnx._CAFFE2_ATEN_FALLBACK
    ):
        if arg_value is True:
            warnings.warn(
                f"'{arg_name}' can be set to True only when 'operator_export_type' is "
                "`ONNX`. Since 'operator_export_type' is not set to 'ONNX', "
                f"'{arg_name}' argument will be ignored."
            )
        arg_value = False
    return arg_value


@_beartype.beartype
def _decide_keep_init_as_input(
    keep_initializers_as_inputs: Optional[bool],
    operator_export_type: _C_onnx.OperatorExportTypes,
    opset_version: int,
):
    """Decides whether the initializers in the graph should be listed as ONNX graph inputs.

    This method encapsulates the logic to decide whether the initializers in the graph
    should be listed as ONNX graph inputs (i.e., whether to choose ONNX IR v3 or v4).
    If keep_initializers_as_inputs is not specified (None), then we decide whether to keep
    initializers as graph inputs (val_keep_init_as_ip) based on export type. If export type
    is ONNX, then do not keep initializers as input (val_keep_init_as_ip=False). For all other
    export types keep initializers as input (val_keep_init_as_ip=True).
    If keep_initializers_as_inputs is specified, then respect it. Unless opset version <= 8,
    in which case it must be ignored because for opset version <= 8, all initializers MUST be
    part of graph input (only ONNX IR v3 is allowed), i.e. val_keep_init_as_ip=True.

    Special handling is needed for opset version 8 or lower, because irrespective
    of user input for keep_initializers_as_inputs, the graph must follow ONNX IR v3
    semantics, i.e. all initializers must be listed as ONNX graph input.
    """

    if opset_version < 9:
        if keep_initializers_as_inputs is False:
            warnings.warn(
                "Setting 'keep_initializers_as_inputs=False' for opset version"
                "8 or lower would lead to an invalid ONNX graph. Therefore, "
                "'keep_initializers_as_inputs=False' is ignored during export."
                "Exported model will have initializers as graph inputs (compliant "
                " to ONNX IR v3)."
            )
        return True  # i.e. True == initializers are part of graph input (ONNX IR v3)
    val_keep_init_as_ip = (
        True if keep_initializers_as_inputs is None else keep_initializers_as_inputs
    )
    if (
        keep_initializers_as_inputs is None
        and operator_export_type is _C_onnx.OperatorExportTypes.ONNX
    ):
        val_keep_init_as_ip = False
    return val_keep_init_as_ip


@_beartype.beartype
def _decide_add_node_names(add_node_names, operator_export_type):
    return _resolve_args_by_export_type(
        "add_node_names", add_node_names, operator_export_type
    )


@_beartype.beartype
def _decide_constant_folding(do_constant_folding, operator_export_type, training):
    do_constant_folding = _resolve_args_by_export_type(
        "do_constant_folding", do_constant_folding, operator_export_type
    )
    if do_constant_folding and (
        training is not None and training is not _C_onnx.TrainingMode.EVAL
    ):
        warnings.warn(
            "It is recommended that constant folding be turned off ('do_constant_folding=False') "
            "when exporting the model in training-amenable mode, i.e. with 'training=TrainingMode.TRAIN' "
            "or 'training=TrainingMode.PRESERVE' (when model is in training mode). Otherwise, some "
            "learnable model parameters may not translate correctly in the exported ONNX model "
            "because constant folding mutates model parameters. Please consider "
            "turning off constant folding or setting the training=TrainingMode.EVAL."
        )
    return do_constant_folding


@_beartype.beartype
def _signature(model) -> inspect.Signature:
    should_be_callable = getattr(model, "forward", model)
    if callable(should_be_callable):
        return inspect.signature(should_be_callable)
    raise ValueError("model has no forward method and is not callable")


@_beartype.beartype
def _decide_input_format(model, args):
    try:
        sig = _signature(model)
    except ValueError as e:
        warnings.warn(f"{e}, skipping _decide_input_format")
        return args
    try:
        ordered_list_keys = list(sig.parameters.keys())
        if ordered_list_keys[0] == "self":
            ordered_list_keys = ordered_list_keys[1:]
        args_dict: Dict = {}
        if isinstance(args, list):
            args_list = args
        elif isinstance(args, tuple):
            args_list = list(args)
        else:
            args_list = [args]
        if isinstance(args_list[-1], dict):
            args_dict = args_list[-1]
            args_list = args_list[:-1]
        n_nonkeyword = len(args_list)
        for optional_arg in ordered_list_keys[n_nonkeyword:]:
            if optional_arg in args_dict:
                args_list.append(args_dict[optional_arg])
            # Check if this arg has a default value
            else:
                param = sig.parameters[optional_arg]
                if param.default != param.empty:
                    args_list.append(param.default)
        args = args_list if isinstance(args, list) else tuple(args_list)
    # Cases of models with no input args
    except IndexError:
        warnings.warn("No input args, skipping _decide_input_format")
    except Exception as e:
        warnings.warn(f"Skipping _decide_input_format\n {e.args[0]}")

    return args


@_beartype.beartype
def _trace(func, args, operator_export_type, return_outs=False):
    # Special case for common case of passing a single Tensor
    if isinstance(args, torch.Tensor):
        args = (args,)

    trace_graph, torch_out, inputs_states = torch.jit._get_trace_graph(
        func, args, strict=False, _force_outplace=False, _return_inputs_states=True
    )
    warn_on_static_input_change(inputs_states)

    trace_graph = _optimize_graph(trace_graph, operator_export_type, params_dict={})
    if return_outs:
        return trace_graph, torch_out
    return trace_graph


@_beartype.beartype
def _trace_and_get_graph_from_model(model, args):
    # A basic sanity check: make sure the state_dict keys are the same
    # before and after running the model.  Fail fast!
    orig_state_dict_keys = torch.jit._unique_state_dict(model).keys()

    trace_graph, torch_out, inputs_states = torch.jit._get_trace_graph(
        model, args, strict=False, _force_outplace=False, _return_inputs_states=True
    )
    warn_on_static_input_change(inputs_states)

    if orig_state_dict_keys != torch.jit._unique_state_dict(model).keys():
        raise RuntimeError(
            "state_dict changed after running the tracer; "
            "something weird is happening in your model!"
        )

    return trace_graph, torch_out


@_beartype.beartype
def _get_param_count_list(method_graph, args_params):
    param_count_list = []
    for input_, arg_params_ in zip(method_graph.inputs(), args_params):
        if "PackedParams" in str(input_.type()):
            in_vars, _ = torch.jit._flatten(arg_params_)
            param_count_list.append(len(in_vars))
        else:
            param_count_list.append(arg_params_ is not None)

    return param_count_list


@_beartype.beartype
def _check_flatten_did_not_remove(original, jit_flattened):
    """torch.jit._flatten removes None. Check if it did so in this case."""

    @_beartype.beartype
    def flatten(x):
        if isinstance(x, (list, tuple)):
            for inner in x:
                yield from flatten(inner)
        elif isinstance(x, dict):
            for inner in x.values():
                yield from flatten(inner)
        else:
            yield x

    flattened_with_none = list(flatten(original))
    num_none = len(flattened_with_none) - len(jit_flattened)
    assert num_none >= 0
    if num_none:
        raise ValueError(
            f"args contained {num_none} None's after flattening. "
            "When exporting a ScriptModule or ScriptFunction, no args may "
            "be None because that breaks type propagation."
        )


def _create_jit_graph(
    model: Union[torch.nn.Module, torch.jit.ScriptFunction], args: Sequence[Any]
) -> Tuple[
    _C.Graph,
    List[_C.IValue],
    Optional[Any],
    Optional[Union[_C.ScriptModule, _C.ScriptFunction]],
]:
    if isinstance(model, (torch.jit.ScriptFunction, torch.jit.ScriptModule)):
        flattened_args = tuple(torch.jit._flatten(tuple(args))[0])
        _check_flatten_did_not_remove(args, flattened_args)
        torch_out = None

        if isinstance(model, torch.jit.ScriptModule):
            try:
                graph = model.forward.graph
            except AttributeError as e:
                raise RuntimeError("'forward' method must be a script method") from e
            _C._jit_pass_onnx_function_substitution(graph)
            freezed_module = _C._freeze_module(
                cast(_C.ScriptModule, model._c), preserveParameters=True
            )
            module, params = _C._jit_onnx_list_model_parameters(freezed_module)
            method_graph = module._get_method("forward").graph
            args_params = tuple(args) + tuple(params)
            param_count_list = _get_param_count_list(method_graph, args_params)
            in_vars, _ = torch.jit._flatten(args_params)
            graph = _C._propagate_and_assign_input_shapes(
                method_graph, tuple(in_vars), param_count_list, False, False
            )
            return graph, params, torch_out, module

        # torch.jit.ScriptFunction
        params = []
        graph = model.graph
        _C._jit_pass_onnx_function_substitution(graph)
        param_count_list = _get_param_count_list(graph, args)
        graph = _C._propagate_and_assign_input_shapes(
            graph, flattened_args, param_count_list, False, False
        )
        return graph, params, torch_out, None

    graph, torch_out = _trace_and_get_graph_from_model(model, args)
    _C._jit_pass_onnx_lint(graph)
    state_dict = torch.jit._unique_state_dict(model)
    params = list(state_dict.values())
    graph_inputs = list(graph.inputs())
    user_input_num = len(graph_inputs) - len(state_dict)
    param_names = list(state_dict.keys())
    for i, inp in enumerate(graph_inputs):
        if i >= user_input_num:
            inp.setDebugName(param_names[i - user_input_num])
    _C._jit_pass_onnx_function_substitution(graph)
    return graph, params, torch_out, None


@_beartype.beartype
def _get_named_param_dict(graph, params):
    input_and_param_names = [val.debugName() for val in graph.inputs()]
    param_names = input_and_param_names[len(input_and_param_names) - len(params) :]
    _params_dict = dict(zip(param_names, params))
    return _params_dict


@_beartype.beartype
def _get_example_outputs(model, args):
    input_args = copy.deepcopy(args)
    input_kwargs = {}
    if input_args and isinstance(input_args[-1], dict):
        input_kwargs = input_args[-1]
        input_args = input_args[:-1]

    example_outputs = model(*input_args, **input_kwargs)
    if isinstance(example_outputs, list):
        example_outputs = [example_outputs]
    elif not isinstance(example_outputs, tuple):
        example_outputs = (example_outputs,)

    return example_outputs


_qtype_vtype_map = {
    torch.quint8: torch.uint8,
    torch.qint8: torch.int8,
    torch.qint32: torch.int32,
    torch.quint4x2: torch.int8,
}


@_beartype.beartype
def unpack_quantized_tensor(value, cast_onnx_accepted=True):
    if isinstance(value, torch.Tensor) and value.dtype in _qtype_vtype_map:
        q_value_dequantize = value.dequantize()
        q_scale = (
            torch.tensor(value.q_scale(), dtype=torch.double)
            if cast_onnx_accepted
            else torch.tensor(value.q_scale(), dtype=torch.float32)
        )
        q_zero_point = (
            torch.tensor(value.q_zero_point(), dtype=torch.int64)
            if cast_onnx_accepted
            else torch.tensor(value.q_zero_point(), dtype=_qtype_vtype_map[value.dtype])
        )
        q_value = q_value_dequantize / q_scale + q_zero_point
        q_value = q_value.to(dtype=_qtype_vtype_map[value.dtype])
        return q_value, q_scale, q_zero_point
    else:
        return (value,)


@_beartype.beartype
def _pre_trace_quant_model(model, args):
    r"""Returns `torch.jit.trace(model, args)` if model is quantized. Otherwise do nothing and return
    original model.

    This is due to https://github.com/pytorch/pytorch/issues/75761.
    """
    if any(
        hasattr(m, "_packed_params") for m in getattr(model, "modules", lambda: [])()
    ) or any(getattr(arg, "is_quantized", False) for arg in args):
        return torch.jit.trace(model, args)
    return model


<<<<<<< HEAD
@_beartype.beartype
def _assign_onnx_node_name(graph, node_names):
    """Takes in ONNX graph, and mapping from _C.Node to node name in exported ONNX ModelProto.

    Returns:
        graph (_C.Graph): A TorchScript IR Graph with ONNX nodes, where each _C.Node gets its name
        in exported ONNX ModelProto assigned as attribute ``onnx_name``.
    """

    @_beartype.beartype
    def n_fn(n, b_fn, node_names):
        for b in n.blocks():
            b_fn(b, node_names)
        if n in node_names:
            n.s_("onnx_name", node_names[n])

    @_beartype.beartype
    def b_fn(b, node_names):
        for n in b.nodes():
            n_fn(n, b_fn, node_names)

    b_fn(graph, node_names)
    return graph


@_beartype.beartype
=======
>>>>>>> fdeb1cc4
def _model_to_graph(
    model,
    args,
    verbose=False,
    input_names=None,
    output_names=None,
    operator_export_type=_C_onnx.OperatorExportTypes.ONNX,
    do_constant_folding=True,
    _disable_torch_constant_prop=False,
    fixed_batch_size=False,
    training=_C_onnx.TrainingMode.EVAL,
    dynamic_axes=None,
) -> Tuple[
    _C.Graph,
    Dict[str, torch.Tensor],
    Optional[
        Union[
            torch.Tensor,
            Tuple[torch.Tensor, ...],
            List[torch.Tensor],
            Dict[str, torch.Tensor],
            Any,  # Can be nested tuples etc.
        ]
    ],
]:
    """Converts model into an ONNX graph.

    Returns:
        graph: A TorchScript IR Graph with ONNX nodes.
        params_dict: Dict from input param name to param value.
        torch_out: The output tensors resulting from the trace of ``model``.
            If ``model`` is a :class:`torch.jit.ScriptModule` or :class:`torch.jit.ScriptFunction`,
            this will be None, since we are not doing any tracing.
    """
    # TODO: can we simplify this to always return a tuple of Tensor or None?

    # Special case for common case of passing a single Tensor
    if isinstance(args, (torch.Tensor, int, float, bool)):
        args = (args,)

    model = _pre_trace_quant_model(model, args)
    graph, params, torch_out, module = _create_jit_graph(model, args)
    params_dict = _get_named_param_dict(graph, params)

    try:
        graph = _optimize_graph(
            graph,
            operator_export_type,
            _disable_torch_constant_prop=_disable_torch_constant_prop,
            fixed_batch_size=fixed_batch_size,
            params_dict=params_dict,
            dynamic_axes=dynamic_axes,
            input_names=input_names,
            module=module,
        )
    except Exception as e:
        torch.onnx.log("Torch IR graph at exception: ", graph)
        raise

    is_script = isinstance(model, (torch.jit.ScriptFunction, torch.jit.ScriptModule))
    if is_script:
        example_outputs = _get_example_outputs(model, args)
        example_outputs_final = ()
        for example_output in example_outputs:
            example_outputs_final += unpack_quantized_tensor(example_output)
        out_vars, desc = torch.jit._flatten(example_outputs_final)
        _C._jit_pass_onnx_assign_output_shape(
            graph, out_vars, desc, GLOBALS.onnx_shape_inference, is_script
        )

    # NB: ONNX requires complete information about output types, which might be
    # erased by some optimizations, so we need to set it explicitly again.
    else:
        if not isinstance(torch_out, (list, tuple)):
            output_wrapped = [torch_out]
        else:
            output_wrapped = torch_out  # type: ignore[assignment]

        output_tensors, out_desc = _C._jit_flatten(tuple(output_wrapped))
        # assign_output_shape pass is not compatible with quantized outputs.
        # Quantized outputs are flattened to 3 values in ONNX, while packed as
        # single value in PyTorch.
        if not any(getattr(out, "is_quantized", False) for out in output_tensors):
            _C._jit_pass_onnx_assign_output_shape(
                graph,
                output_tensors,
                out_desc,
                GLOBALS.onnx_shape_inference,
                is_script,
            )

    _set_input_and_output_names(graph, input_names, output_names)
    params_dict = _get_named_param_dict(graph, params)

    if training is None or training == _C_onnx.TrainingMode.EVAL:
        params_dict = _C._jit_pass_onnx_eval_peephole(graph, params_dict)

    if (
        do_constant_folding
        and GLOBALS.export_onnx_opset_version in _constants.onnx_constant_folding_opsets
    ):
        params_dict = _C._jit_pass_onnx_constant_fold(
            graph, params_dict, GLOBALS.export_onnx_opset_version
        )
        _C._jit_pass_dce_allow_deleting_nodes_with_side_effects(graph)

    if GLOBALS.onnx_shape_inference:
        _C._jit_pass_onnx_graph_shape_type_inference(
            graph, params_dict, GLOBALS.export_onnx_opset_version
        )

    params_dict = _C._jit_pass_onnx_eliminate_unused_items(graph, params_dict)

    # For ONNX opset < 9, constants only have three data types: float16, float, double.
    # In this pass transform constants of other data types to float/double + cast operator.
    if GLOBALS.export_onnx_opset_version < 9:
        _C._jit_pass_onnx_cast_all_constant_to_floating(graph)

    params_dict = _C._jit_pass_filter_non_tensor_arguments(params_dict)
    _C._jit_decay_packed_param_input_types(graph)

    # If output names lack a proper name and are identified only by their unique
    # give them a legible name for debugging purposes
    _apply_friendly_debug_names(graph, params_dict)

    return graph, params_dict, torch_out


@_beartype.beartype
def export_to_pretty_string(
    model,
    args,
    export_params=True,
    verbose=False,
    training=_C_onnx.TrainingMode.EVAL,
    input_names=None,
    output_names=None,
    operator_export_type=_C_onnx.OperatorExportTypes.ONNX,
    export_type=None,
    google_printer=False,
    opset_version=None,
    keep_initializers_as_inputs=None,
    custom_opsets=None,
    add_node_names=True,
    do_constant_folding=True,
    dynamic_axes=None,
):
    r"""
    Similar to :func:`export`, but returns a text representation of the ONNX
    model. Only differences in args listed below. All other args are the same
    as :func:`export`.

    Args:
        add_node_names (bool, default True): Whether or not to set
            NodeProto.name. This makes no difference unless
            ``google_printer=True``.
        google_printer (bool, default False): If False, will return a custom,
            compact representation of the model. If True will return the
            protobuf's `Message::DebugString()`, which is more verbose.

    Returns:
      A UTF-8 str containing a human-readable representation of the ONNX model.
    """
    if opset_version is None:
        opset_version = _constants.onnx_default_opset
    if custom_opsets is None:
        custom_opsets = {}
    symbolic_helper._set_opset_version(opset_version)
    symbolic_helper._set_operator_export_type(operator_export_type)

    with exporter_context(model, training, verbose):
        val_keep_init_as_ip = _decide_keep_init_as_input(
            keep_initializers_as_inputs, operator_export_type, opset_version
        )
        val_add_node_names = _decide_add_node_names(
            add_node_names, operator_export_type
        )
        val_do_constant_folding = _decide_constant_folding(
            do_constant_folding, operator_export_type, training
        )
        args = _decide_input_format(model, args)
        graph, params_dict, torch_out = _model_to_graph(
            model,
            args,
            verbose,
            input_names,
            output_names,
            operator_export_type,
            val_do_constant_folding,
            training=training,
            dynamic_axes=dynamic_axes,
        )

        return graph._pretty_print_onnx(  # type: ignore[attr-defined]
            params_dict,
            opset_version,
            False,
            operator_export_type,
            google_printer,
            val_keep_init_as_ip,
            custom_opsets,
            val_add_node_names,
        )


@_beartype.beartype
def unconvertible_ops(
    model, args, training=_C_onnx.TrainingMode.EVAL, opset_version=None
):
    r"""
    Converts the model with operator_export_type set to
    torch.onnx.OperatorExportTypes.ONNX_FALLTHROUGH once in order to get a list of
    all the ops that are not supported/implemented by the exporter.

    Args:
        model: Same as corresponding arg to torch.onnx.export.
        args: Same as corresponding arg to torch.onnx.export.
        training: Same as corresponding arg to torch.onnx.export.
        opset_version: Same as corresponding arg to torch.onnx.export.

    Returns:
        Tuple[torch._C.Graph, List[str]], where the list includes the names
        of the unconvertible ops.
    """

    opset_version = opset_version or _constants.onnx_default_opset
    symbolic_helper._set_opset_version(opset_version)
    # operator_export_type is set to ONNX_FALLTHROUGH by default so that if an op is not supported
    # in ONNX, fall through will occur and export the operator as is, as a custom ONNX op.
    with exporter_context(model, training, False):
        args = _decide_input_format(model, args)
        graph, params_dict, torch_out = _model_to_graph(
            model,
            args,
            # So that if an op connot be converted to ONNX, it will be kept
            # as-is rather than cause a failure.
            operator_export_type=_C_onnx.OperatorExportTypes.ONNX_FALLTHROUGH,
        )
    unsupported_ops = list()
    supported_namespaces = ("onnx", "prim", "quantized")
    for node in graph.nodes():
        if node.kind().split(":")[0] not in supported_namespaces:
            unsupported_ops.append(node.kind())
    return graph, unsupported_ops


@_beartype.beartype
def _setup_trace_module_map(
    model: Union[torch.nn.Module, torch.jit.ScriptModule],
    export_modules_as_functions: Union[bool, Collection[Type[torch.nn.Module]]],
) -> Set[str]:
    def __register_attribute_hook():
        attr_name = "_onnx_attrs"

        def _track_module_attributes_forward_pre_hook(module, input):
            setattr(module, attr_name, _get_module_attributes(module))

        def _track_module_attributes_forward_hook(module, input, output):
            tracing_state = _C._get_tracing_state()
            if not tracing_state:
                return

            graph = tracing_state.graph()
            onnx_attrs = {}
            if hasattr(module, attr_name):
                onnx_attrs = getattr(module, attr_name)
                delattr(module, attr_name)

            _C._jit_pass_onnx_track_scope_attributes(graph, onnx_attrs)

        for m in model.modules():
            m.register_forward_hook(_track_module_attributes_forward_hook)
            m.register_forward_pre_hook(_track_module_attributes_forward_pre_hook)

    def _unqualified_variable_name(qualified_name: str) -> str:
        """
        Parse qualified variable name and return the unqualified version.

        Pure numeric atoms are considered inadequate, so this function will look past them,
        and start from the first non-numeric atom.

        Example:
            >>> _unqualified_variable_name('__main__.Foo.bar')
            'bar'
            >>> _unqualified_variable_name('__main__.Foo.bar.0')
            'bar.0'
        """
        name_atoms = qualified_name.split(".")
        for i, atom in reversed(list(enumerate(name_atoms))):
            if not atom.isnumeric():
                return ".".join(name_atoms[i:])
        return qualified_name

    trace_module_map = {
        _m: torch._C._jit_onnx_create_full_scope_name(
            torch.typename(type(_m)), _unqualified_variable_name(_n)
        )
        for _n, _m in model.named_modules()
    }
    torch.jit._trace._trace_module_map = trace_module_map
    if isinstance(export_modules_as_functions, bool) and export_modules_as_functions:
        module_typenames = {torch.typename(type(module)) for module in trace_module_map}
    elif isinstance(export_modules_as_functions, set) and export_modules_as_functions:

        def _find_typename(v):
            if isinstance(v, type):
                return torch.typename(v)
            else:
                raise RuntimeError(
                    "Only type of the `nn.Module` should be "
                    "passed in the set for argument `export_modules_as_functions`. "
                    "Got `%s`." % (type(v).__name__)
                )

        module_typenames = {_find_typename(v) for v in export_modules_as_functions}
    else:
        module_typenames = set()

    if module_typenames:
        __register_attribute_hook()

    return module_typenames


@_beartype.beartype
def _reset_trace_module_map():
    torch.jit._trace._trace_module_map = None
    _C._jit_pass_onnx_clear_scope_records()


@_beartype.beartype
def _get_module_attributes(module):

    annotations = typing.get_type_hints(type(module))
    base_m_annotations = typing.get_type_hints(torch.nn.Module)
    [annotations.pop(k, None) for k in base_m_annotations]
    return {k: getattr(module, k) for k in annotations}


@_beartype.beartype
def _export(
    model,
    args,
    f,
    export_params=True,
    verbose=False,
    training=_C_onnx.TrainingMode.EVAL,
    input_names=None,
    output_names=None,
    operator_export_type=_C_onnx.OperatorExportTypes.ONNX,
    export_type=None,
    opset_version=None,
    do_constant_folding=True,
    dynamic_axes=None,
    keep_initializers_as_inputs=None,
    fixed_batch_size=False,
    custom_opsets=None,
    add_node_names=True,
    onnx_shape_inference=True,
    export_modules_as_functions=False,
):
    if export_type is None:
        export_type = _exporter_states.ExportTypes.PROTOBUF_FILE

    if isinstance(model, torch.nn.DataParallel):
        raise ValueError(
            "torch.nn.DataParallel is not supported by ONNX "
            "exporter, please use 'attribute' module to "
            "unwrap model from torch.nn.DataParallel. Try "
            "torch.onnx.export(model.module, ...)"
        )
    assert GLOBALS.in_onnx_export is False
    GLOBALS.in_onnx_export = True
    try:

        symbolic_helper._set_onnx_shape_inference(onnx_shape_inference)

        if opset_version is None:
            opset_version = _constants.onnx_default_opset

        if export_modules_as_functions and opset_version < 15:
            raise ValueError(
                "`export_modules_as_functions` is not supported for `opset_version` < 15."
                "This is because `opset_version` < 15 implies IR version < 8, which means "
                "no local function support. "
            )

        module_typenames_to_export_as_functions: Set[str] = set()
        if isinstance(model, (torch.nn.Module, torch.jit.ScriptModule)):
            module_typenames_to_export_as_functions = _setup_trace_module_map(
                model, export_modules_as_functions
            )

        if not operator_export_type:
            if _C_onnx._CAFFE2_ATEN_FALLBACK:
                operator_export_type = _C_onnx.OperatorExportTypes.ONNX_ATEN_FALLBACK
            else:
                operator_export_type = _C_onnx.OperatorExportTypes.ONNX

        # By default, training=TrainingMode.EVAL,
        # which is good because running a model in training mode could result in
        # internal buffers getting updated, dropout getting applied, etc.
        # If you really know what you're doing, you can turn
        # training=TrainingMode.TRAINING or training=TrainingMode.PRESERVE,
        # (to preserve whatever the original training mode was.)
        symbolic_helper._set_opset_version(opset_version)
        symbolic_helper._set_operator_export_type(operator_export_type)
        with exporter_context(model, training, verbose):
            val_keep_init_as_ip = _decide_keep_init_as_input(
                keep_initializers_as_inputs, operator_export_type, opset_version
            )
            val_add_node_names = _decide_add_node_names(
                add_node_names, operator_export_type
            )
            val_do_constant_folding = _decide_constant_folding(
                do_constant_folding, operator_export_type, training
            )
            # Normally f can be a file-like object, but for large models, the external data format requires a
            # valid `model_file_location`. Code in export.cpp will enforce this.
            if isinstance(f, str):
                model_file_location = f
            else:
                model_file_location = ""
            args = _decide_input_format(model, args)
            if dynamic_axes is None:
                dynamic_axes = {}
            _validate_dynamic_axes(dynamic_axes, model, input_names, output_names)

            graph, params_dict, torch_out = _model_to_graph(
                model,
                args,
                verbose,
                input_names,
                output_names,
                operator_export_type,
                val_do_constant_folding,
                fixed_batch_size=fixed_batch_size,
                training=training,
                dynamic_axes=dynamic_axes,
            )

            # TODO: Don't allocate a in-memory string for the protobuf
            defer_weight_export = (
                export_type is not _exporter_states.ExportTypes.PROTOBUF_FILE
            )
            if custom_opsets is None:
                custom_opsets = {}

            _C._jit_pass_dce_allow_deleting_nodes_with_side_effects(graph)
            node_attr_to_name = {}  # type: ignore[var-annotated]
            if module_typenames_to_export_as_functions:
                # NOTE: cannot call DCE after this pass. DCE will remove function definition nodes.
                node_attr_to_name = _C._jit_pass_onnx_function_extraction(
                    graph,
                    module_typenames_to_export_as_functions,
                    list(params_dict.keys()),
                )
            params_dict = _C._jit_pass_onnx_deduplicate_initializers(  # type: ignore[assignment]
                graph, params_dict, getattr(model, "training", False)  # type: ignore[arg-type]
            )
            _C._jit_pass_onnx_assign_scoped_names_for_node_and_value(graph)
            if export_params:
                (
                    proto,
                    export_map,
                    val_use_external_data_format,
                    node_names,
                ) = graph._export_onnx(  # type: ignore[attr-defined]
                    params_dict,
                    opset_version,
                    dynamic_axes,
                    defer_weight_export,
                    operator_export_type,
                    not verbose,
                    val_keep_init_as_ip,
                    custom_opsets,
                    val_add_node_names,
                    model_file_location,
                    node_attr_to_name,
                )
            else:
                (
                    proto,
                    export_map,
                    val_use_external_data_format,
                    node_names,
                ) = graph._export_onnx(  # type: ignore[attr-defined]
                    {},
                    opset_version,
                    dynamic_axes,
                    False,
                    operator_export_type,
                    not verbose,
                    val_keep_init_as_ip,
                    custom_opsets,
                    val_add_node_names,
                    model_file_location,
                    node_attr_to_name,
                )
            if verbose:
                torch.onnx.log("Exported graph: ", graph)
            if export_type == _exporter_states.ExportTypes.PROTOBUF_FILE:
                assert len(export_map) == 0
                with torch.serialization._open_file_like(f, "wb") as opened_file:
                    opened_file.write(proto)
            elif export_type in [
                _exporter_states.ExportTypes.ZIP_ARCHIVE,
                _exporter_states.ExportTypes.COMPRESSED_ZIP_ARCHIVE,
            ]:
                compression = (
                    zipfile.ZIP_DEFLATED
                    if export_type
                    == _exporter_states.ExportTypes.COMPRESSED_ZIP_ARCHIVE
                    else zipfile.ZIP_STORED
                )
                with zipfile.ZipFile(f, "w", compression=compression) as z:
                    z.writestr(_constants.ONNX_ARCHIVE_MODEL_PROTO_NAME, proto)
                    for k, v in export_map.items():
                        z.writestr(k, v)
            elif export_type == _exporter_states.ExportTypes.DIRECTORY:
                if os.path.exists(f):
                    assert os.path.isdir(f)
                else:
                    os.makedirs(f)

                model_proto_file = os.path.join(
                    f, _constants.ONNX_ARCHIVE_MODEL_PROTO_NAME
                )
                with torch.serialization._open_file_like(
                    model_proto_file, "wb"
                ) as opened_file:
                    opened_file.write(proto)

                for k, v in export_map.items():
                    weight_proto_file = os.path.join(f, k)
                    with torch.serialization._open_file_like(
                        weight_proto_file, "wb"
                    ) as opened_file:
                        opened_file.write(v)
            else:
                raise RuntimeError("Unknown export type")

            # The ONNX checker only works for ONNX graph. So if the operator_export_type is not ONNX,
            # we can skip this check.
            # If large model format export is enabled, proto will only contain data location instead of
            # raw data and _check_onnx_proto() will fail because it can only handle the raw ONNX proto
            # string in memory.
            if (operator_export_type is _C_onnx.OperatorExportTypes.ONNX) and (
                not val_use_external_data_format
            ):
                try:
                    _C._check_onnx_proto(proto, full_check=True)
                except RuntimeError as e:
                    raise errors.CheckerError(e)
    finally:
        assert GLOBALS.in_onnx_export
        GLOBALS.in_onnx_export = False
        _reset_trace_module_map()

    return torch_out


@_beartype.beartype
def _apply_friendly_debug_names(graph, params):
    for n in graph.nodes():
        for v in n.inputs():
            old_name = v.debugName()
            if old_name != str(v.unique()):
                continue
            new_name = f"{n.kind()}_{v.unique()}"
            v.setDebugName(new_name)
            if old_name in params:
                params[new_name] = params.pop(old_name)


@_beartype.beartype
def _set_input_and_output_names(graph, input_names, output_names):
    @_beartype.beartype
    def set_names(node_list, name_list, descriptor):
        if name_list is None:
            return
        if len(name_list) > len(node_list):
            raise RuntimeError(
                "number of %s names provided (%d) exceeded number of %ss (%d)"
                % (descriptor, len(name_list), descriptor, len(node_list))
            )

        # Mark if the output node DebugName is set before.
        output_node_set = set()
        for i, (name, node) in enumerate(zip(name_list, node_list)):
            # Duplicated output node, insert onnx::Identity to avoid setting the same DebugName after setDebugName().
            if descriptor == "output":
                if node in output_node_set:
                    identity_node = graph.create("onnx::Identity")
                    identity_node.insertAfter(node.node())
                    identity_node.addInput(node)
                    identity_node.output().setType(node.type())
                    graph.return_node().replaceInput(i, identity_node.output())
                    node = identity_node.output()
                output_node_set.add(node)

            if node.debugName() != name:
                node.setDebugName(name)

    set_names(list(graph.inputs()), input_names, "input")
    set_names(list(graph.outputs()), output_names, "output")


@_beartype.beartype
def _run_symbolic_method(g, op_name, symbolic_fn, args):
    r"""
    This trampoline function gets invoked for every symbolic method
    call from C++.
    """
    try:
        return symbolic_fn(g, *args)
    except TypeError as e:
        # Handle the specific case where we didn't successfully dispatch
        # to symbolic_fn.  Otherwise, the backtrace will have the clues
        # you need.
        e.args = (f"{e.args[0]} (occurred when translating {op_name})",)
        raise


@_beartype.beartype
def _add_block(node: _C.Node):
    return node.addBlock()  # type: ignore[attr-defined]


@_beartype.beartype
def _add_input_to_block(block: _C.Block):
    return block.addInputToBlock()  # type: ignore[attr-defined]


@_beartype.beartype
def _add_output_to_block(block: _C.Block, value: _C.Value):
    new_output = block.registerOutput(value)  # type: ignore[attr-defined]
    return new_output


# Note [Export inplace]
# ~~~~~~~~~~~~~~~~~~~~~
# In abstract, it would be better for us to export inplace annotations,
# than to not export them, since it is useful information that can
# help the target of an ONNX export export more efficiently.  However,
# ONNX doesn't currently formalize inplace. Fortunately, it's sound to drop
# inplace annotations, but we are losing information this way.


@_beartype.beartype
def _find_symbolic_in_registry(
    domain: str,
    op_name: str,
    opset_version: int,
    operator_export_type: _C_onnx.OperatorExportTypes,
) -> Optional[Callable]:
    """Looks up for the symbolic function in the registry.

    Args:
        domain: The domain of the symbolic function.
        op_name: The name of the op.
        opset_version: Currect opset used.
        operator_export_type: An enum in _C_onnx.OperatorExportTypes.

    Returns:
        The symbolic function if found, None otherwise.
    """

    if not symbolic_registry.is_registered_op(op_name, domain, opset_version):
        if operator_export_type == _C_onnx.OperatorExportTypes.ONNX_FALLTHROUGH:
            # Use the original node directly
            return None
    return symbolic_registry.get_registered_op(op_name, domain, opset_version)


@_beartype.beartype
def _should_aten_fallback(ns, op_name, opset_version, operator_export_type):

    is_exportable_aten_op = symbolic_registry.is_registered_op(
        op_name, "", opset_version
    )
    is_onnx_aten_export = operator_export_type == _C_onnx.OperatorExportTypes.ONNX_ATEN
    is_aten_fallback_export = (
        operator_export_type == _C_onnx.OperatorExportTypes.ONNX_ATEN_FALLBACK
    )
    return is_onnx_aten_export or (
        not is_exportable_aten_op and is_aten_fallback_export
    )


@_beartype.beartype
def _need_symbolic_context(symbolic_fn) -> bool:
    """Checks if the first argument to symbolic_fn is annotated as type `torch.onnx.SymbolicContext`."""
    params = tuple(inspect.signature(symbolic_fn).parameters.values())
    # When the annotation is postpone-evaluated, the annotation is a string
    # and not a type. We need to use get_type_hints to get the real type.
    if not params:
        return False
    first_param_name = params[0].name
    type_hints = typing.get_type_hints(symbolic_fn)
    if first_param_name not in type_hints:
        return False
    param_type = type_hints[first_param_name]
    return issubclass(param_type, _exporter_states.SymbolicContext)


@_beartype.beartype
def _get_aten_op_overload_name(n: _C.Node) -> str:

    # Returns `overload_name` attribute to ATen ops on non-Caffe2 builds
    schema = n.schema()
    if not schema.startswith("aten::") or symbolic_helper.is_caffe2_aten_fallback():
        return ""
    return _C.parse_schema(schema).overload_name


# @_beartype.beartype
def _run_symbolic_function(
    g: _C.Graph,
    block: _C.Block,
    n: _C.Node,
    inputs: Any,
    env: Dict[_C.Value, _C.Value],
    operator_export_type=_C_onnx.OperatorExportTypes.ONNX,
) -> Optional[Union[_C.Value, Sequence[_C.Value]]]:
    """Runs a symbolic function.

    The function is used in C++ to export the node to ONNX.

    Returns:
        A single or a tuple of Values.
        None when the node gets cloned as is into the new graph.
    """

    opset_version = GLOBALS.export_onnx_opset_version

    # See Note [Export inplace]
    node_kind = n.kind()
    if node_kind.endswith("_"):
        # Treat relu_ -> relu; add_ -> add etc.
        ns_op_name = node_kind[:-1]
    else:
        ns_op_name = node_kind

    namespace, op_name = ns_op_name.split("::")

    try:
        symbolic_registry.register_version("", opset_version)

        # Caffe2-specific: Quantized op symbolics are registered for opset 9 only.
        if symbolic_helper.is_caffe2_aten_fallback() and opset_version == 9:
            symbolic_caffe2.register_quantized_ops("caffe2", opset_version)

        if namespace == "aten":
            domain = ""
        elif namespace == "quantized" and symbolic_helper.is_caffe2_aten_fallback():
            domain = "caffe2"
        else:
            domain = namespace

        if symbolic_registry.is_registered_op(op_name, domain, opset_version):
            symbolic_fn = _find_symbolic_in_registry(
                domain, op_name, opset_version, operator_export_type
            )
            assert symbolic_fn is not None

            attrs = {k: symbolic_helper._node_get(n, k) for k in n.attributeNames()}
            if _need_symbolic_context(symbolic_fn):
                ctx = _exporter_states.SymbolicContext(_params_dict, env, n, block)
                return symbolic_fn(ctx, g, *inputs, **attrs)
            # PythonOp symbolic need access to the node to resolve the name conflict,
            # this is inconsistent with regular op symbolic.
            if op_name == "PythonOp":
                inputs = (n, *inputs)
            return symbolic_fn(g, *inputs, **attrs)
        elif namespace == "onnx":
            # Clone node to trigger ONNX shape inference
            attrs = {
                k + "_" + n.kindOf(k)[0]: symbolic_helper._node_get(n, k)
                for k in n.attributeNames()
            }
            return g.op(op_name, *inputs, **attrs, outputs=n.outputsSize())  # type: ignore[attr-defined]
        elif _should_aten_fallback(
            namespace, op_name, opset_version, operator_export_type
        ):
            # Direct ATen export requested
            attrs = {
                k + "_" + n.kindOf(k)[0]: symbolic_helper._node_get(n, k)
                for k in n.attributeNames()
            }
            outputs = n.outputsSize()
            attrs["outputs"] = outputs
            # `overload_name` is set for non-Caffe2 builds only
            return g.at(  # type: ignore[attr-defined]
                op_name, *inputs, overload_name=_get_aten_op_overload_name(n), **attrs
            )
        else:
            raise errors.UnsupportedOperatorError(
                domain,
                op_name,
                opset_version,
                symbolic_registry.get_op_supported_version(
                    op_name, domain, opset_version
                ),
            )
    except RuntimeError:
        if operator_export_type == _C_onnx.OperatorExportTypes.ONNX_FALLTHROUGH:
            return None
        elif (
            operator_export_type == _C_onnx.OperatorExportTypes.ONNX_ATEN_FALLBACK
            and not symbolic_helper.is_caffe2_aten_fallback()
        ):
            # Emit ATen op for non-Caffe2 builds when `operator_export_type==ONNX_ATEN_FALLBACK`
            attrs = {
                k + "_" + n.kindOf(k)[0]: symbolic_helper._node_get(n, k)
                for k in n.attributeNames()
            }
            return g.at(  # type: ignore[attr-defined]
                op_name, *inputs, overload_name=_get_aten_op_overload_name(n), **attrs
            )
        raise
    except TypeError as e:
        # Handle the specific case where we didn't successfully dispatch.
        # Otherwise, the backtrace will have the clues you need.
        e.args = (f"{e.args[0]} \n(Occurred when translating {op_name}).",)
        raise


@_beartype.beartype
def get_ns_op_name_from_custom_op(symbolic_name):
    if not bool(
        re.match(r"^[a-zA-Z0-9-_]*::[a-zA-Z-_]+[a-zA-Z0-9-_]*$", symbolic_name)
    ):
        raise ValueError(
            f"Failed to register operator {symbolic_name}."
            "The symbolic name must match the format Domain::Name, "
            "and should start with a letter and contain only "
            "alphanumerical characters"
        )

    ns, op_name = symbolic_name.split("::")
    if ns == "onnx":
        raise ValueError(
            f"Failed to register operator {symbolic_name}. {ns} domain cannot be modified."
        )

    if ns == "aten":
        ns = ""

    return ns, op_name


@_beartype.beartype
def register_custom_op_symbolic(symbolic_name, symbolic_fn, opset_version):
    """Registers a symbolic function for a custom operator.

    When the user registers symbolic for custom/contrib ops,
    it is highly recommended to add shape inference for that operator via setType API,
    otherwise the exported graph may have incorrect shape inference in some extreme cases.
    An example of setType is `test_aten_embedding_2` in `test_operators.py`.

    See "Custom Operators" in the module documentation for an example usage.

    Args:
        symbolic_name (str): The name of the custom operator in "<domain>::<op>"
            format.
        symbolic_fn (Callable): A function that takes in the ONNX graph and
            the input arguments to the current operator, and returns new
            operator nodes to add to the graph.
        opset_version (int): The ONNX opset version in which to register.
    """
    ns, op_name = get_ns_op_name_from_custom_op(symbolic_name)

    for version in itertools.chain(
        _constants.onnx_stable_opsets, [_constants.onnx_main_opset]
    ):
        if version >= opset_version:
            symbolic_registry.register_op(op_name, symbolic_fn, ns, version)


@_beartype.beartype
def unregister_custom_op_symbolic(symbolic_name: str, opset_version: int):
    """Unregisters ``symbolic_name``.

    See "Custom Operators" in the module documentation for an example usage.

    Args:
        symbolic_name (str): The name of the custom operator in "<domain>::<op>"
            format.
        opset_version (int): The ONNX opset version in which to unregister.
    """
    ns, op_name = get_ns_op_name_from_custom_op(symbolic_name)

    for version in itertools.chain(
        _constants.onnx_stable_opsets, [_constants.onnx_main_opset]
    ):
        if version >= opset_version:
            symbolic_registry.unregister_op(op_name, ns, version)


@_beartype.beartype
def _validate_dynamic_axes(dynamic_axes, model, input_names, output_names):
    """Ensures dynamic axes argument is follows the expected format."""
    if len(dynamic_axes) == 0:
        return

    if hasattr(model, "graph"):
        # Extracting set of valid input/output names that shall be used for dynamic_axes
        if (input_names is None) or len(input_names) == 0:
            input_names = [x.debugName() for x in model.graph.inputs()]
        if (output_names is None) or len(output_names) == 0:
            output_names = [y.debugName() for y in model.graph.outputs()]

    valid_names = set((input_names or []) + (output_names or []))

    # If dynamic axes are provided as a list rather than dictionary, they should
    # first get converted to a dictionary in expected format. If desired axes names
    # are not provided for dynamic axes, automatic names shall be generated for
    # provided dynamic axes of specified input/output
    for key, value in dynamic_axes.items():
        if key not in valid_names:
            warnings.warn(
                f"Provided key {key} for dynamic axes is not a valid input/output name"
            )
        if isinstance(value, list):
            warnings.warn(
                "No names were found for specified dynamic axes of provided input."
                f"Automatically generated names will be applied to each dynamic axes of input {key}"
            )

            value_dict = {}
            for i, x in enumerate(value):
                if not isinstance(x, int):
                    raise ValueError(
                        "The type of axis index is expected to be an integer"
                    )
                if x in value_dict:
                    warnings.warn(
                        f"Duplicate dynamic axis index {x} was provided for input {key}."
                    )
                else:
                    value_dict[x] = str(key) + "_dynamic_axes_" + str(i + 1)
            dynamic_axes[key] = value_dict<|MERGE_RESOLUTION|>--- conflicted
+++ resolved
@@ -1027,35 +1027,7 @@
     return model
 
 
-<<<<<<< HEAD
-@_beartype.beartype
-def _assign_onnx_node_name(graph, node_names):
-    """Takes in ONNX graph, and mapping from _C.Node to node name in exported ONNX ModelProto.
-
-    Returns:
-        graph (_C.Graph): A TorchScript IR Graph with ONNX nodes, where each _C.Node gets its name
-        in exported ONNX ModelProto assigned as attribute ``onnx_name``.
-    """
-
-    @_beartype.beartype
-    def n_fn(n, b_fn, node_names):
-        for b in n.blocks():
-            b_fn(b, node_names)
-        if n in node_names:
-            n.s_("onnx_name", node_names[n])
-
-    @_beartype.beartype
-    def b_fn(b, node_names):
-        for n in b.nodes():
-            n_fn(n, b_fn, node_names)
-
-    b_fn(graph, node_names)
-    return graph
-
-
-@_beartype.beartype
-=======
->>>>>>> fdeb1cc4
+@_beartype.beartype
 def _model_to_graph(
     model,
     args,
