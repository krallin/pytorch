--- conflicted
+++ resolved
@@ -84,10 +84,7 @@
 class TestLazyTensor(JitTestCase):
 
 
-<<<<<<< HEAD
-=======
     @skip("Disable until autograd supports symints")
->>>>>>> fea654d1
     def testConvolutionBackward(self):
         test_device = get_test_device()
         inp = torch.rand(1, 3, 128, 128, device=test_device, requires_grad=True)
