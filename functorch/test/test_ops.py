# Owner(s): ["module: functorch"]

# Copyright (c) Facebook, Inc. and its affiliates.
# All rights reserved.
#
# This source code is licensed under the BSD-style license found in the
# LICENSE file in the root directory of this source tree.

import itertools

from torch.testing._internal.common_utils import TestCase, run_tests, is_iterable_of_tensors
import torch
from torch import Tensor
import functools
from torch.testing._internal.common_device_type import instantiate_device_type_tests
from torch.testing._internal.common_device_type import ops
from torch.testing._internal.common_device_type import \
    toleranceOverride, tol
from functorch_lagging_op_db import functorch_lagging_op_db
from functorch_additional_op_db import additional_op_db
from common_utils import (
    get_fallback_and_vmap_exhaustive,
    get_exhaustive_batched_inputs,
    get_exhaustive_batched_inputs_batch_norm_is_training,
    xfail,
    skip,
    skipOps,
    tol1,
    # tol2,
    opsToleranceOverride,
    check_vmap_fallback,
    is_batch_norm_training,
)
from torch.utils._pytree import tree_flatten, tree_unflatten, tree_map
from functorch import grad, vjp, vmap, jacrev, jacfwd
import torch.autograd.forward_ad as fwAD
from functorch._src.eager_transforms import _as_tuple, jvp
aten = torch.ops.aten


# Version of autograd.grad with some differences:
#   - pytree inputs is allowed (but leaves of the pytree have to all
#     be tensors)
#   - if an input is not used as part of derivatives, we will return a
#     zero-filled tensor for the result
def _autograd_grad(
    outputs, inputs, grad_outputs=None, retain_graph=False, create_graph=True
):
    inputs, inputs_spec = tree_flatten(inputs)
    diff_inputs = tuple(inp for inp in inputs if inp.requires_grad)
    if grad_outputs is None:
        diff_outputs = tuple(out for out in outputs if out.requires_grad)
    else:
        diff_grad_outputs = [
            (out, go) for out, go in zip(outputs, grad_outputs) if out.requires_grad
        ]
        if len(diff_grad_outputs) == 0:
            diff_outputs, grad_outputs = (), ()
        else:
            diff_outputs, grad_outputs = zip(*diff_grad_outputs)
    grad_inputs = torch.autograd.grad(
        diff_outputs,
        diff_inputs,
        grad_outputs,
        retain_graph=retain_graph,
        create_graph=create_graph,
        allow_unused=True,
    )
    result = []
    grad_inputs_iter = iter(grad_inputs)
    for inp in inputs:
        if inp.requires_grad:
            grad_input = next(grad_inputs_iter)
            if grad_input is None:
                result.append(torch.zeros_like(inp))
            else:
                result.append(grad_input)
        else:
            result.append(torch.zeros_like(inp))
    return tree_unflatten(result, inputs_spec)


def diff_arg(arg, requires_grad=True):
    def is_differentiable_arg(arg):
        if requires_grad:
            return arg.requires_grad
        else:
            return arg.is_floating_point() or arg.is_complex()
    if is_iterable_of_tensors(arg):
        if all([is_differentiable_arg(a) for a in arg]):
            return True
        if all([not is_differentiable_arg(a) for a in arg]):
            return False
        raise RuntimeError("NYI: The test runner can't handle this")
    return isinstance(arg, Tensor) and is_differentiable_arg(arg)


# Given f, returns an f' such that:
# - f' takes only positional arguments
# - All arguments to f' are floating-point Tensors
# - All outputs of f' are floating-point Tensors
def normalize_op_input_output2(f, args, kwargs, output_process_fn_grad=None, requires_grad=True):
    flat_args, args_spec = tree_flatten(args)
    diff_argnums = tuple(i for i, arg in enumerate(flat_args) if diff_arg(arg, requires_grad=requires_grad))
    assert len(diff_argnums) > 0
    primals = tuple(flat_args[i] for i in diff_argnums)

    @functools.wraps(f)
    def wrapped(*primals):
        _args = list(flat_args)
        for num, arg in zip(diff_argnums, primals):
            _args[num] = arg
        _args = tree_unflatten(_args, args_spec)
        result = f(*_args, **kwargs)
        if output_process_fn_grad is not None:
            result = output_process_fn_grad(result)
        if isinstance(result, tuple):
            # TODO: Remove the following hack for namedtuples
            result = tuple(result)
            result = tuple(r for r in result if torch.is_floating_point(r))
            assert len(result) > 0
        return result
    return wrapped, primals


# TODO: consolidate with normalize_op_input_output2
def normalize_op_input_output3(f, args, kwargs, sample_args, output_process_fn_grad=None):
    flat_args, args_spec = tree_flatten(args)
    flat_sample_args, _ = tree_flatten(sample_args)
    diff_argnums = tuple(i for i, (arg, sample) in enumerate(zip(flat_args, flat_sample_args))
                         if diff_arg(sample, requires_grad=True))
    assert len(diff_argnums) > 0
    primals = tuple(flat_args[i] for i in diff_argnums)

    @functools.wraps(f)
    def wrapped(*primals):
        _args = list(flat_args)
        for num, arg in zip(diff_argnums, primals):
            _args[num] = arg
        _args = tree_unflatten(_args, args_spec)
        result = f(*_args, **kwargs)
        if output_process_fn_grad is not None:
            result = output_process_fn_grad(result)
        if isinstance(result, tuple):
            # TODO: Remove the following hack for namedtuples
            result = tuple(result)
            result = tuple(r for r in result if torch.is_floating_point(r))
            assert len(result) > 0
        return result
    return wrapped, primals


def normalize_op_input_output(f, sample, requires_grad=True):
    args = tuple([sample.input] + list(sample.args))
    return normalize_op_input_output2(
        f, args, sample.kwargs, sample.output_process_fn_grad, requires_grad=requires_grad
    )


def ref_vjp(f, *primals):
    result = f(*primals)

    def wrapped(cotangents):
        return _autograd_grad(_as_tuple(result), primals, _as_tuple(cotangents))

    return result, wrapped


def simulate_jvp(f, primals, tangents):
    primals_out, tangents_out = torch.autograd.functional.jvp(f, primals, tangents)
    return primals_out, tangents_out


def ref_jvp(f, primals, tangents):
    with fwAD.dual_level():
        duals = tuple(fwAD.make_dual(p, t) for p, t in zip(primals, tangents))
        result_duals = f(*duals)
        result_duals, spec = tree_flatten(result_duals)
        primals_out, tangents_out = zip(*(fwAD.unpack_dual(d) for d in result_duals))
        return tree_unflatten(primals_out, spec), tree_unflatten(tangents_out, spec)


def get_sample_cotangents(f, sample):
    fn, primals = normalize_op_input_output(f, sample)
    output = fn(*primals)
    return tree_map(torch.randn_like, output)


# returns a new function g(*args, *cotangents)
# that computes vjps and (*args, cotangents)
def get_vjp_fn_and_args_with_cotangents(f, sample, cotangents):
    args = tuple([sample.input] + list(sample.args))
    kwargs = sample.kwargs
    flat_args, args_spec = tree_flatten(args)
    flat_cotangents, cotangents_spec = tree_flatten(cotangents)

    @functools.wraps(f)
    def wrapped(*args):
        assert len(args) == len(flat_args) + len(flat_cotangents)
        actual_args = args[:len(flat_args)]
        cotangents = args[len(flat_args):]
        actual_args = tree_unflatten(actual_args, args_spec)
        cotangents = tree_unflatten(cotangents, cotangents_spec)

        fn, primals = normalize_op_input_output3(f, actual_args, kwargs,
                                                 flat_args,
                                                 sample.output_process_fn_grad)
        _, vjp_fn = vjp(fn, *primals)
        return vjp_fn(cotangents)

    return wrapped, tuple(flat_args + flat_cotangents)


# Returns a new function g(*args, *cotangents) that computes vjps and
# sample (*args, *cotangents)
def get_vjpfull_variant(f, sample):
    fn, primals = normalize_op_input_output(f, sample)
    result = fn(*primals)
    cotangents = _as_tuple(
        tree_map(lambda x: torch.randn_like(x, requires_grad=True), result))
    num_primals = len(primals)
    args = (*primals, *cotangents)

    @functools.wraps(f)
    def wrapped(*args):
        primals = args[:num_primals]
        cotangents = args[num_primals:]
        result, vjp_fn = vjp(fn, *primals)
        if isinstance(result, torch.Tensor):
            assert len(cotangents) == 1
            cotangents = cotangents[0]
        return vjp_fn(cotangents)

    return wrapped, args


def get_jvp_variant(f, sample):
    # We want this higher-order variant of jvp, so that it can
    # be used to wrap vmap
    fn, primals = normalize_op_input_output(f, sample, requires_grad=False)
    tangents = _as_tuple(
        tree_map(lambda x: torch.randn_like(x), primals))

    @functools.wraps(f)
    def wrapped(*args):
        tangents = args
        primals_out, tangents_out = jvp(fn, primals, tangents)

        if isinstance(primals_out, torch.Tensor):
            return (primals_out, tangents_out)
        else:
            flat_primals_out, _ = tree_flatten(primals_out)
            flat_tangents_out, _ = tree_flatten(tangents_out)
            return tuple(flat_primals_out + flat_tangents_out)

    return wrapped, tangents


def get_jvp_variant_primals_tangents(f, sample):
    # We want this higher-order variant of jvp, so that it can
    # be used to wrap vmap
    fn, primals = normalize_op_input_output(f, sample, requires_grad=False)
    tangents = _as_tuple(
        tree_map(lambda x: torch.randn_like(x), primals))

    @functools.wraps(f)
    def wrapped(*args):
        primals_in = args[:len(primals)]
        tangents_in = args[len(primals):]
        primals_out, tangents_out = jvp(fn, primals_in, tangents_in)

        if isinstance(primals_out, torch.Tensor):
            return (primals_out, tangents_out)
        else:
            flat_primals_out, _ = tree_flatten(primals_out)
            flat_tangents_out, _ = tree_flatten(tangents_out)
            return tuple(flat_primals_out + flat_tangents_out)

    return wrapped, primals + tangents


def is_inplace(op, variant):
    if hasattr(variant, "__wrapped__"):
        return variant.__wrapped__ is op.get_inplace()
    return variant is op.get_inplace()


vjp_fail = {
    xfail('tensor_split'),
    xfail('to_sparse'),
    xfail('nn.functional.ctc_loss'),
    skip('pca_lowrank', ''),  # fails on cuda, runs okay on cpu
    skip('svd_lowrank', ''),  # fails on cuda, runs okay on cpu
}


class TestOperators(TestCase):
    @ops(functorch_lagging_op_db + additional_op_db, allowed_dtypes=(torch.float,))
    @skipOps('TestOperators', 'test_grad', vjp_fail.union({
        xfail('linalg.eig'),  # diagonal_scatter does not support complex
    }))
    @opsToleranceOverride('TestOperators', 'test_grad', (
        tol1('nn.functional.binary_cross_entropy_with_logits',
             {torch.float32: tol(atol=1e-04, rtol=1e-04)}),
    ))
    def test_grad(self, device, dtype, op):
        if op.name in vjp_fail:
            self.skipTest("Skipped; Expected failures")
            return

        if not op.supports_autograd:
            self.skipTest("Skipped! Autograd not supported.")
            return

        samples = op.sample_inputs(device, dtype, requires_grad=True)

        # TODO: test in-place
        if is_inplace(op, op.get_op()):
            self.skipTest("Skipped! NYI: inplace-testing not supported.")
            return

        for sample in samples:
            args = [sample.input] + list(sample.args)
            kwargs = sample.kwargs

            diff_argnums = tuple(i for i, arg in enumerate(args) if diff_arg(arg))
            assert len(diff_argnums) > 0
            diff_args = tuple(args[i] for i in diff_argnums)

            def wrapped_fn(*args, **kwargs):
                result = op(*args, **kwargs)
                if sample.output_process_fn_grad is not None:
                    result = sample.output_process_fn_grad(result)

                # Reduce into single value for grad
                if isinstance(result, torch.Tensor):
                    return result.sum()
                result = sum([res.sum() for res in result])
                return result

            result = grad(wrapped_fn, diff_argnums)(*args, **kwargs)
            expected = _autograd_grad(_as_tuple(wrapped_fn(*args, **kwargs)), diff_args)

            self.assertEqual(result, expected)

    @ops(functorch_lagging_op_db + additional_op_db, allowed_dtypes=(torch.float,))
    @skipOps('TestOperators', 'test_jvp', set({
        skip('nn.functional.max_pool1d'),  # fails on cpu, runs okay on cuda
        skip('pca_lowrank', ''),  # fails on cuda, runs okay on cpu
        skip('svd_lowrank', ''),  # fails on cuda, runs okay on cpu

        # =============================================
        # NB: The above failures also fail using PyTorch core's
        #     forward-mode AD and vmap.
        #     The failures below are functorch-specific issues
        # =============================================

        # Composite ops that do bad things. Need to be fixed in PyTorch core.
        # RuntimeError: Cannot access data pointer of Tensor that doesn't have storage
        xfail('tensor_split'),

        # BUG: runs and produces numerical differences
        skip('nn.functional.max_unpool1d'),  # fails everywhere except on mac
        skip('nn.functional.max_unpool2d'),  # fails everywhere except on windows
        skip('nn.functional.max_unpool3d'),  # fails everywhere except on mac
    }))
    @opsToleranceOverride('TestOperators', 'test_jvp', (
        tol1('nn.functional.conv_transpose3d',
             {torch.float32: tol(atol=1e-04, rtol=1.3e-06)}, device_type='cuda'),
        tol1('nn.functional.binary_cross_entropy_with_logits',
             {torch.float32: tol(atol=4e-04, rtol=4e-04)}),
    ))
    def test_jvp(self, device, dtype, op):
        # TODO: when we change supports_autograd to supports_backward_ad, also change in this file
        VJP_DECOMP = {
            'nn.functional.logsigmoid',
        }
        if op.name in VJP_DECOMP:
            ref_jvp_local = simulate_jvp
        else:
            ref_jvp_local = ref_jvp

        if not op.supports_forward_ad and op.name not in VJP_DECOMP:
            self.skipTest("Skipped! Forward AD not supported.")
            return

        samples = op.sample_inputs(device, dtype, requires_grad=True)
        # TODO: test in-place
        if is_inplace(op, op.get_op()):
            self.skipTest("Skipped! NYI: inplace-testing not supported.")
            return

        for sample in samples:
            # NB: we used requires_grad=True to determine where the primals are,
            # but don't need that information otherwise
            fn, primals = normalize_op_input_output(op, sample, requires_grad=True)
            primals = tree_map(lambda x: x.detach(), primals)
            tangents = tree_map(lambda x: torch.randn_like(x), primals)
            primal_outs, tangent_outs = jvp(fn, primals, tangents)
            expected_primal_outs, expected_tangent_outs = ref_jvp_local(fn, primals, tangents)
            self.assertEqual(primal_outs, expected_primal_outs)
            self.assertEqual(tangent_outs, expected_tangent_outs)

    @ops(functorch_lagging_op_db + additional_op_db, allowed_dtypes=(torch.float,))
    @skipOps('TestOperators', 'test_vjp', vjp_fail.union({
        xfail('pca_lowrank', ''),
        xfail('svd_lowrank', ''),
    }))
    @opsToleranceOverride('TestOperators', 'test_vjp', (
        tol1('nn.functional.conv_transpose3d',
             {torch.float32: tol(atol=5e-05, rtol=9e-05)}, device_type='cuda'),
        tol1('nn.functional.binary_cross_entropy_with_logits',
             {torch.float32: tol(atol=1e-04, rtol=1e-04)}),
    ))
    def test_vjp(self, device, dtype, op):
        if not op.supports_autograd:
            self.skipTest("Skipped! Autograd not supported.")
            return

        samples = op.sample_inputs(device, dtype, requires_grad=True)

        # TODO: test in-place
        if is_inplace(op, op.get_op()):
            self.skipTest("Skipped! NYI: inplace-testing not supported.")
            return

        def _test(_op):
            for sample in samples:
                fn, primals = normalize_op_input_output(_op, sample)
                result = fn(*primals)
                cotangents = tree_map(lambda x: torch.randn_like(x), result)

                out, vjp_fn = vjp(fn, *primals)
                self.assertEqual(out, result)
                result_vjps = vjp_fn(cotangents)

                _, vjp_fn = ref_vjp(fn, *primals)
                expected_vjps = vjp_fn(cotangents)

                self.assertEqual(result_vjps, expected_vjps)

        _test(op)
        for a_op in op.aliases:
            _test(a_op)

    @ops(functorch_lagging_op_db + additional_op_db, allowed_dtypes=(torch.float,))
    @skipOps('TestOperators', 'test_vjpvjp', vjp_fail.union({
        skip('nn.functional.max_unpool1d'),  # Flaky
        skip('nn.functional.max_unpool2d'),  # Flaky
    }))
    @opsToleranceOverride('TestOperators', 'test_vjpvjp', (
        tol1('nn.functional.conv_transpose3d',
             {torch.float32: tol(atol=5e-05, rtol=9e-05)}, device_type='cuda'),
    ))
    def test_vjpvjp(self, device, dtype, op):
        if not op.supports_autograd:
            self.skipTest("Skipped! Autograd not supported.")
            return
        if not op.supports_gradgrad:
            self.skipTest("Skipped! Operation does not support gradgrad")
            return

        samples = op.sample_inputs(device, dtype, requires_grad=True)

        # TODO: test in-place
        if is_inplace(op, op.get_op()):
            self.skipTest("Skipped! NYI: inplace-testing not supported.")
            return

        for sample in samples:
            fn, args = get_vjpfull_variant(op, sample)
            result = fn(*args)
            cotangents = tree_map(lambda x: torch.randn_like(x), result)

            # Compute vjp of vjp
            _, vjp_fn = vjp(fn, *args)
            result_vjps = vjp_fn(cotangents)

            # Compute ref_vjp of vjp. We could have done ref_vjp of ref_vjp,
            # but since we're confident that vjp works by itself, this is
            # an equivalent way to test that.
            _, vjp_fn = ref_vjp(fn, *args)
            expected_vjps = vjp_fn(cotangents)

            self.assertEqual(result_vjps, expected_vjps)

    @ops(functorch_lagging_op_db + additional_op_db, allowed_dtypes=(torch.float,))
    @toleranceOverride({torch.float32: tol(atol=1e-04, rtol=1e-04)})
    def test_vmapvjpvjp(self, device, dtype, op):
        self.skipTest("Skipped; these tests take too long")
        op_skip = set({
        })
        op_skip = op_skip.union(vjp_fail)
        if op.name in op_skip:
            self.skipTest("Skipped; Expected failures")
            return

        if not op.supports_autograd:
            self.skipTest("Skipped! Autograd not supported.")
            return
        if not op.supports_gradgrad:
            self.skipTest("Skipped! Operation does not support gradgrad")
            return

        samples = op.sample_inputs(device, dtype, requires_grad=True)

        # TODO: test in-place
        if is_inplace(op, op.get_op()):
            self.skipTest("Skipped! NYI: inplace-testing not supported.")
            return

        for sample in samples:
            fn, args = get_vjpfull_variant(op, sample)
            result = fn(*args)
            cotangents = tree_map(lambda x: torch.randn_like(x), result)
            cotangents, _ = tree_flatten(cotangents)
            num_args = len(args)

            args_and_cotangents = tuple(args) + tuple(cotangents)

            def vjp_of_vjp(*args_and_cotangents):
                args = args_and_cotangents[:num_args]
                cotangents = args_and_cotangents[num_args:]
                result, vjp_fn = vjp(fn, *args)
                result_vjps = vjp_fn(cotangents)
                result, _ = tree_flatten(result)
                result_vjps, _ = tree_flatten(result_vjps)
                return (*result, *result_vjps)

            is_batch_norm_and_training = is_batch_norm_training(op.name, sample.kwargs)
            generator = get_fallback_and_vmap_exhaustive(
                vjp_of_vjp, args_and_cotangents, {}, is_batch_norm_and_training=is_batch_norm_and_training)
            for loop_out, batched_out in generator:
                self.assertEqual(loop_out, batched_out)

    vmapvjp_fail = vjp_fail.union({
        # The following are not bugs and are expected behavior
        xfail('masked_select'),  # Not possible due to dynamic shapes
        skip('bernoulli'),  # randomness
        skip('normal', ''),  # randomness
        skip('normal', 'number_mean'),  # randomness
        skip('nn.functional.rrelu'),  # randomness
        skip('nn.functional.feature_alpha_dropout', 'with_train'),  # randomness
        skip('nn.functional.feature_alpha_dropout', 'without_train'),  # randomness
        skip('nn.functional.dropout'),  # randomness
        skip('nn.functional.dropout2d'),  # randomness
        xfail('as_strided'),  # as_strided is too wild for us to support, wontfix
        xfail('index_put', ''),  # not possible due to dynamic shapes; we support a subset
        xfail('masked_scatter'),  # dynamic
        xfail('nn.functional.fractional_max_pool2d'),  # random
        xfail('nn.functional.fractional_max_pool3d'),  # random
        xfail('take'),  # dynamic

        # All of the following are bugs and need to be fixed
        skip('linalg.svdvals'),  # # really annoying thing where it passes correctness check but not has_batch_rule
        xfail('__getitem__', ''),  # dynamic error
        xfail('_masked.prod'),  # calls aten::item
        xfail('eig'),  # calls aten::item
        xfail('linalg.eig'),  # Uses aten::allclose
        xfail('linalg.householder_product'),  # needs select_scatter
        xfail('nanquantile'),  # checks q via a .item() call
        xfail('nn.functional.gaussian_nll_loss'),  # checks var for if any value < 0
        xfail('prod'),  # calls nonzero
        xfail('quantile'),  # checks q via a .item() call
        xfail('stft'),
        xfail('view_as_complex'),

        # required rank 4 tensor to use channels_last format
        xfail('bfloat16'),
        xfail('double'),
        xfail('float'),
        xfail('half'),

        xfail('scatter_reduce', 'prod'),  # item call

        # NYI: querying is_contiguous inside of vmap for memory_format other than torch.contiguous_format
        xfail('nn.functional.max_unpool2d'),
        xfail('nn.functional.max_unpool2d', 'grad'),
    })

    @ops(functorch_lagging_op_db + additional_op_db, allowed_dtypes=(torch.float,))
    @toleranceOverride({torch.float32: tol(atol=1e-04, rtol=1e-04)})
    @opsToleranceOverride('TestOperators', 'test_vmapvjp', (
        tol1('linalg.svd',
             {torch.float32: tol(atol=1.5e-04, rtol=1e-04)}, device_type="cuda"),
        tol1('svd',
             {torch.float32: tol(atol=1.5e-04, rtol=1e-04)}, device_type="cuda"),
    ))
    @skipOps('TestOperators', 'test_vmapvjp', vmapvjp_fail)
    def test_vmapvjp(self, device, dtype, op):
        if not op.supports_autograd:
            self.skipTest("Skipped! Autograd not supported.")
            return

        samples = op.sample_inputs(device, dtype, requires_grad=True)

        # TODO: test in-place
        if is_inplace(op, op.get_op()):
            self.skipTest("Skipped! NYI: inplace-testing not supported.")
            return

        for sample in samples:
            cotangents = get_sample_cotangents(op, sample)
            fn, args = get_vjp_fn_and_args_with_cotangents(op, sample, cotangents)
            is_batch_norm_and_training = is_batch_norm_training(op.name, sample.kwargs)
            generator = get_fallback_and_vmap_exhaustive(
                fn, args, {}, is_batch_norm_and_training=is_batch_norm_and_training)
            for loop_out, batched_out in generator:
                self.assertEqual(loop_out, batched_out)

    vmapjvpall_fail = {
        # The following are expected (not a bug)
        skip('bernoulli', ''),  # randomness
        skip('nn.functional.dropout'),  # randomness
        skip('nn.functional.rrelu'),  # randomness
        skip('nn.functional.dropout2d', ''),
        skip('nn.functional.feature_alpha_dropout', 'without_train'),
        skip('nn.functional.feature_alpha_dropout', 'with_train'),
        xfail('nn.functional.fractional_max_pool2d'),  # Cannot access data pointer of Tensor that doesn't have storage
        xfail('nn.functional.fractional_max_pool3d'),  # Cannot access data pointer of Tensor that doesn't have storage

        # The following are bugs that we should fix
        skip('nn.functional.max_pool1d'),  # fails on cpu, runs on cuda
        xfail('_masked.mean'),
        xfail('_masked.prod'),

        # Not actually a problem: embedding with max_norm mutates the weight
        # and causes different runs to produce different results.
        # skip because this is flaky depending on what the max_norm is!
        skip('nn.functional.embedding', ''),
        xfail('nn.functional.soft_margin_loss', ''),
        xfail('linalg.householder_product'),
        xfail('tensor_split'),
        xfail('quantile'),
        xfail('as_strided'),
        xfail('nn.functional.gaussian_nll_loss'),
        xfail('scatter'),
        xfail('nanquantile'),
        xfail('view_as_complex'),
        xfail('prod'),

        skip('pca_lowrank', ''),
        skip('svd_lowrank', ''),

        xfail('stft'),  # transpose_ fallback

        xfail('double'),  # required rank 4 tensor to use channels_last format

        skip('nn.functional.max_unpool1d'),  # Flaky, seems to sometimes his max_unpool2d
        skip('nn.functional.max_unpool2d'),  # fails everywhere except on mac
        skip('nn.functional.max_unpool3d'),  # fails everywhere except on mac

        xfail('nn.functional.prelu'),  # Call Tensor.as_strided

        # erroring because running_mean and running_var aren't differentiable
        xfail('nn.functional.batch_norm'),
        xfail('nn.functional.batch_norm', 'without_cudnn'),
    }

    @ops(functorch_lagging_op_db + additional_op_db, allowed_dtypes=(torch.float,))
    @opsToleranceOverride('TestOperators', 'test_vmapjvpall', (
        tol1('nn.functional.conv_transpose3d',
             {torch.float32: tol(atol=2e-04, rtol=9e-3)}, device_type='cuda'),
    ))
    @skipOps('TestOperators', 'test_vmapjvpall', vmapjvpall_fail)
    @toleranceOverride({torch.float32: tol(atol=1e-04, rtol=1e-04)})
    # This is technically a superset of test_vmapjvp. We should either delete test_vmapjvp
    # or figure out if we can split vmapjvpall. It's useful to keep test_vmapjvp intact
    # because that coresponds to "batched forward-mode AD" testing in PyTorch core
    def test_vmapjvpall(self, device, dtype, op):
        if is_inplace(op, op.get_op()):
            # TODO: test in-place
            self.skipTest("Skipped! NYI: inplace-testing not supported.")
            return

        samples = op.sample_inputs(device, dtype, requires_grad=False)

        if not op.supports_forward_ad:
            self.skipTest("Skipped! Forward AD not supported.")
            return

        for sample in samples:
            arg_values = [sample.input] + list(sample.args)
            kwarg_values = sample.kwargs
            args = tuple(arg_values) + tuple(kwarg_values)
            fn, args = get_jvp_variant_primals_tangents(op, sample)
            is_batch_norm_and_training = is_batch_norm_training(op.name, kwarg_values)
            generator = get_fallback_and_vmap_exhaustive(
                fn, args, {}, is_batch_norm_and_training=is_batch_norm_and_training)
            for loop_out, batched_out in generator:
                self.assertEqual(loop_out, batched_out)

    @ops(functorch_lagging_op_db + additional_op_db, allowed_dtypes=(torch.float,))
    @skipOps('TestOperators', 'test_vmapjvpall_has_batch_rule', vmapjvpall_fail.union({
        xfail('nn.functional.huber_loss'),
        xfail('lu'),
        skip('linalg.det', 'singular'),  # https://github.com/pytorch/functorch/issues/961
        xfail('cumprod'),
        xfail('lu_solve'),
        xfail('linalg.det'),
        xfail('linalg.lstsq', 'grad_oriented'),
        xfail('linalg.qr'),
        xfail('cross'),
        xfail('qr'),
        xfail('linalg.pinv'),
        xfail('masked_fill'),
        xfail('copysign'),
        xfail('linalg.solve'),
        xfail('linalg.eig'),
        xfail('complex'),
        xfail('linalg.pinv', 'hermitian'),
        xfail('pinverse'),
        skip('_masked.mean'),  # ???
        xfail('masked_scatter'),
        xfail('index_fill'),
        xfail('put'),
        xfail('take'),
        xfail('linalg.eigvals'),
        xfail('linalg.tensorsolve'),
        xfail('nn.functional.max_pool3d'),
        xfail('vdot'),
        xfail('linalg.cross'),
        xfail('nanmean'),
        xfail('nansum'),
        xfail('nn.functional.feature_alpha_dropout', 'without_train'),
        xfail('linalg.lu_factor', ''),
        xfail('nn.functional.dropout2d', ''),
        xfail('pca_lowrank', ''),
        xfail('svd_lowrank', ''),
        xfail('linalg.lu_factor_ex', ''),
        xfail('nn.functional.feature_alpha_dropout', 'with_train'),
        xfail('special.log_ndtr', ''),
        xfail('fft.ihfft2'),  # conj_physical fallback
        xfail('fft.ihfftn'),  # conj_physical fallback
        xfail('istft'),  # col2im fallback
        xfail('polar'),  # complex fallback
        xfail('nn.functional.max_unpool3d', 'grad'),
        xfail('nn.functional.smooth_l1_loss', ''),
        xfail('nn.functional.max_unpool2d', 'grad'),
        xfail('nn.functional.soft_margin_loss', ''),
        xfail('nn.functional.max_unpool1d', 'grad'),
        xfail('nn.functional.embedding', ''),
        xfail('lu_unpack'),
        xfail('nn.functional.glu'),
        xfail('nn.functional.bilinear'),  # trilinear doesn't have batching rule
        xfail('logdet'),  # _linalg_slogdet doesn't have batching rule
        xfail('linalg.slogdet'),  # _linalg_slogdet doesn't have batching rule
    }))
    @toleranceOverride({torch.float32: tol(atol=1e-04, rtol=1e-04)})
    def test_vmapjvpall_has_batch_rule(self, device, dtype, op):
        if is_inplace(op, op.get_op()):
            # TODO: test in-place
            self.skipTest("Skipped! NYI: inplace-testing not supported.")
            return

        samples = op.sample_inputs(device, dtype, requires_grad=False)

        if not op.supports_forward_ad:
            self.skipTest("Skipped! Forward AD not supported.")
            return

        def test():
            for sample in samples:
                arg_values = [sample.input] + list(sample.args)
                kwarg_values = sample.kwargs
                args = tuple(arg_values) + tuple(kwarg_values)
                fn, args = get_jvp_variant_primals_tangents(op, sample)
                is_batch_norm_and_training = is_batch_norm_training(op.name, kwarg_values)
                for loop_out, batched_out in get_fallback_and_vmap_exhaustive(
                        fn, args, {}, is_batch_norm_and_training=is_batch_norm_and_training, compute_loop_out=False):
                    pass
        check_vmap_fallback(self, test, op, dry_run=False)

    @ops(functorch_lagging_op_db + additional_op_db, allowed_dtypes=(torch.float,))
    @toleranceOverride({torch.float32: tol(atol=1e-04, rtol=1e-04)})
    @skipOps('TestOperators', 'test_vmapvjp_has_batch_rule', vmapvjp_fail.union({
        xfail('view_as_complex'),
        xfail('complex'),
        xfail('copysign'),
        xfail('cummax'),
        xfail('cummin'),
        xfail('cumprod'),
        xfail('eig'),
        xfail('nansum'),
        xfail('nanmean'),
        xfail('special.log_ndtr'),
        xfail('index_copy'),
        xfail('index_fill'),
        xfail('linalg.det'),
        xfail('linalg.eig'),
        xfail('linalg.eigvals'),
        xfail('linalg.householder_product'),
        xfail('linalg.lstsq', ''),
        xfail('linalg.lstsq', 'grad_oriented'),
        xfail('linalg.pinv'),
        xfail('linalg.pinv', 'hermitian'),
        xfail('linalg.slogdet'),
        xfail('linalg.solve'),
        xfail('logdet'),
        xfail('lu'),
        xfail('lu_solve'),
        xfail('lu_unpack'),
        xfail('masked_fill'),
        xfail('masked_scatter'),
        xfail('masked_select'),
        xfail('nanquantile'),
        xfail('pinverse'),
        xfail('prod'),
        xfail('put'),
        skip('linalg.det'),  # https://github.com/pytorch/functorch/issues/961
        xfail('quantile'),
        xfail('renorm'),
        xfail('take'),
        xfail('tensor_split'),
        xfail('to_sparse'),
        xfail('unfold'),
        xfail('vdot'),
        xfail('nn.functional.dropout'),
        xfail('_masked.prod'),
        xfail('fft.ihfft2'),
        xfail('fft.ihfftn'),
        xfail('cross'),
        xfail('linalg.cross'),
        xfail('nn.functional.gaussian_nll_loss'),
        xfail('nn.functional.huber_loss'),
        xfail('nn.functional.bilinear'),
        xfail('nn.functional.fractional_max_pool3d'),
        xfail('as_strided'),
        xfail('stft'),
        xfail('nn.functional.rrelu'),
        xfail('nn.functional.embedding_bag'),
        xfail('nn.functional.max_pool3d'),
        xfail('istft'),
        xfail('nn.functional.fractional_max_pool2d'),
        xfail('linalg.tensorsolve'),
        xfail('linalg.lu_factor', ''),
        xfail('nn.functional.feature_alpha_dropout', 'with_train'),
        xfail('pca_lowrank', ''),
        xfail('nn.functional.dropout2d', ''),
        xfail('nn.functional.feature_alpha_dropout', 'without_train'),
        xfail('svd_lowrank', ''),
        xfail('linalg.lu_factor_ex', ''),

        xfail('nn.functional.max_unpool2d', ''),
        xfail('nn.functional.multi_margin_loss', ''),
        xfail('nn.functional.multilabel_margin_loss', ''),
        xfail('nn.functional.pdist', ''),
        xfail('nn.functional.smooth_l1_loss', ''),
        xfail('scatter_reduce', 'prod'),
        xfail('scatter_reduce', 'amax'),
        xfail('nn.functional.max_unpool1d', ''),
        xfail('nn.functional.max_unpool3d', ''),
        xfail('scatter_reduce', 'sum'),
        xfail('scatter_reduce', 'mean'),
        xfail('nn.functional.max_unpool3d', 'grad'),
        xfail('nn.functional.soft_margin_loss', ''),
        xfail('scatter_reduce', 'amin'),
        xfail('nn.functional.max_unpool1d', 'grad'),
        xfail('nn.functional.max_unpool2d', 'grad'),
    }))
    def test_vmapvjp_has_batch_rule(self, device, dtype, op):
        if not op.supports_autograd:
            self.skipTest("Skipped! Autograd not supported.")
            return

        samples = op.sample_inputs(device, dtype, requires_grad=True)

        # TODO: test in-place
        if is_inplace(op, op.get_op()):
            self.skipTest("Skipped! NYI: inplace-testing not supported.")
            return

        def test():
            for sample in samples:
                cotangents = get_sample_cotangents(op, sample)
                fn, args = get_vjp_fn_and_args_with_cotangents(op, sample, cotangents)
                is_batch_norm_and_training = is_batch_norm_training(op.name, sample.kwargs)
                for loop_out, batched_out in get_fallback_and_vmap_exhaustive(
                        fn, args, {}, is_batch_norm_and_training=is_batch_norm_and_training, compute_loop_out=False):
                    pass
                for a_op in op.aliases:
                    fn, args = get_vjp_fn_and_args_with_cotangents(a_op, sample, cotangents)
                    for loop_out, batched_out in get_fallback_and_vmap_exhaustive(
                            fn, args, {}, is_batch_norm_and_training=is_batch_norm_and_training, compute_loop_out=False):
                        pass

        check_vmap_fallback(self, test, op, dry_run=False)

    @ops(functorch_lagging_op_db + additional_op_db, allowed_dtypes=(torch.float,))
    @skipOps('TestOperators', 'test_vjpvmap', vjp_fail.union({
        skip('bernoulli', ''),  # vjpvmap testing can't handle randomness
        skip('normal', ''),  # vjpvmap testing can't handle randomness
        skip('normal', 'number_mean'),  # vjpvmap testing can't handle randomness
        skip('nn.functional.rrelu'),  # randomness
        skip('nn.functional.feature_alpha_dropout', 'with_train'),  # randomness
        skip('nn.functional.feature_alpha_dropout', 'without_train'),  # randomness

        # fallback path doesn't work
        # All of the following are bugs and need to be fixed
        xfail('__getitem__', ''),
        xfail('index_put', ''),
        xfail('view_as_complex'),
        xfail('nn.functional.gaussian_nll_loss'),
        xfail('masked_select'),
        skip('nn.functional.fractional_max_pool3d'),  # generator works on cpu, fails on cuda
        xfail('__rpow__'),  # https://github.com/pytorch/functorch/issues/617
        xfail('as_strided'),
        skip('nn.functional.fractional_max_pool2d'),  # generator works on cpu, fails on cuda
        xfail('column_stack', ''),
        xfail('nn.functional.dropout2d', ''),
        xfail('svd_lowrank', ''),
        xfail('pca_lowrank', ''),
        xfail('clamp'),
        # something weird happening with channels_last
        xfail('bfloat16'),
        xfail('double'),
        xfail('float'),
        xfail('half'),
    }))
    def test_vjpvmap(self, device, dtype, op):
        # NB: there is no vjpvmap_has_batch_rule test because that is almost
        # certainly redundant with the vmap_has_batch_rule test in test_vmap.py

        # one-off skip
        if op.name == 'nn.functional.dropout':
            self.skipTest("Skipped!")

        if not op.supports_autograd:
            # If the op doesn't support autograd, vmap(op) won't either
            self.skipTest("Skipped! Autograd not supported.")
            return

        # TODO: test in-place
        if is_inplace(op, op.get_op()):
            self.skipTest("Skipped! NYI: inplace-testing not supported.")
            return

        samples = op.sample_inputs(device, dtype, requires_grad=True)
        batch_norm_fns = ("nn.functional.batch_norm", "nn.functional.instance_norm")  # instance norm calls batch norm
        is_batch_norm = op.name in batch_norm_fns

        for sample in samples:
            args = [sample.input] + list(sample.args)
            kwargs = sample.kwargs
            if is_batch_norm and is_batch_norm_training(op.name, kwargs):
                generator = get_exhaustive_batched_inputs_batch_norm_is_training(args, kwargs)
            else:
                generator = get_exhaustive_batched_inputs(args, kwargs)

            for batched_args, in_dims, kwargs in generator:
                vmapped_op = vmap(op, in_dims)
                fn, primals = normalize_op_input_output2(vmapped_op, batched_args, kwargs,
                                                         sample.output_process_fn_grad)
                result = fn(*primals)
                cotangents = tree_map(lambda x: torch.randn_like(x), result)

                _, vjp_fn = vjp(fn, *primals)
                result_vjps = vjp_fn(cotangents)

                _, vjp_fn = ref_vjp(fn, *primals)
                expected_vjps = vjp_fn(cotangents)

                self.assertEqual(result_vjps, expected_vjps)

    def _compare_jacobians_of_vjp(self, fn, cotangents_and_primals, argnums=None, atol_rtol=None):
        if argnums is None:
            argnums = tuple(range(len(cotangents_and_primals)))

        def get_vjp(cotangents, *primals):
            _, vjp_fn = vjp(fn, *primals)
            return vjp_fn(cotangents)

        jacobian_jvp = jacfwd(get_vjp, argnums)(*cotangents_and_primals)
        jacobian_vjp = jacrev(get_vjp, argnums)(*cotangents_and_primals)

        # For dtype changing operations, the jacobians have different dtype.
        jacobian_jvp = tree_map(lambda x: x.to(torch.float), jacobian_jvp)
        jacobian_vjp = tree_map(lambda x: x.to(torch.float), jacobian_vjp)

        if atol_rtol is not None:
            (atol, rtol) = atol_rtol
            self.assertEqual(jacobian_jvp, jacobian_vjp, atol=atol, rtol=rtol)
        else:
            self.assertEqual(jacobian_jvp, jacobian_vjp)

    @ops(functorch_lagging_op_db + additional_op_db, allowed_dtypes=(torch.float,))
    @skipOps('TestOperators', 'test_jvpvjp', vjp_fail.union({
        # RuntimeError: Trying to set a forward gradient that has a different size than that of the original Tensor,
        # this is not supported. Tensor is of size [5, 2, 3] while the given forward gradient is of size [1, 2, 3].
        xfail('normal', ''),
        xfail('_masked.log_softmax', ''),
        xfail('_masked.softmax', ''),
        xfail('_masked.softmin', ''),
        xfail('cdist', ''),
        xfail('cholesky', ''),
        xfail('eig', ''),
        xfail('logcumsumexp', ''),
        xfail('nn.functional.embedding_bag', ''),
        xfail('nn.functional.grid_sample', ''),
        xfail('nn.functional.hardsigmoid', ''),
        xfail('nn.functional.huber_loss', ''),
        xfail('nn.functional.instance_norm', ''),
        xfail('nn.functional.logsigmoid', ''),
        xfail('nn.functional.softmin', ''),
        xfail('nn.functional.softmin', 'with_dtype'),
        xfail('renorm', ''),
        xfail('symeig', ''),
        xfail('pca_lowrank', ''),
        xfail('svd_lowrank', ''),
        xfail('nn.functional.multilabel_margin_loss', ''),
        xfail('nn.functional.multilabel_soft_margin_loss', ''),
        xfail('scatter_reduce', 'amax'),
        xfail('scatter_reduce', 'amin'),
        xfail('nn.functional.soft_margin_loss', ''),
        xfail('nn.functional.pdist', ''),
        xfail('scatter_reduce', 'sum'),
        xfail('nn.functional.multi_margin_loss', ''),
        xfail('scatter_reduce', 'mean'),
        xfail('scatter_reduce', 'prod'),
        skip('linalg.householder_product', '', device_type='cuda'),  # flaky, I'm not sure why
    }))
    def test_jvpvjp(self, device, dtype, op):
        if not op.supports_autograd:
            self.skipTest("Skipped! Autograd not supported.")
            return

        samples = op.sample_inputs(device, dtype, requires_grad=True)

        # TODO: test in-place
        if is_inplace(op, op.get_op()):
            self.skipTest("Skipped! NYI: inplace-testing not supported.")
            return

        for sample in samples:
            fn, primals = normalize_op_input_output(op, sample)
            result = fn(*primals)
            cotangents = tree_map(lambda x: torch.randn_like(x), result)

            primals_tangents = tree_map(lambda x: torch.randn_like(x), primals)
            cotangents_tangents = tree_map(lambda x: torch.randn_like(x), cotangents)

            if isinstance(primals[0], torch.Tensor) and primals[0].numel() == 0:
                # typically the first primal arg is the input. If the input has no elements, we will typically run
                # into an issue of "Expected Tensor but got None"
                continue

            def push_vjp(primals, cotangents):
                _, vjp_fn = vjp(fn, *primals)
                return vjp_fn(cotangents)

            result = jvp(push_vjp, (primals, cotangents), (primals_tangents, cotangents_tangents))
            self.assertEqual(len(result), 2)

            def tree_map2(fn, first, second):
                flat_first, spec_first = tree_flatten(first)
                flat_second, spec_second = tree_flatten(second)
                assert spec_first == spec_second
                flat_result = [fn(f, s) for f, s in zip(flat_first, flat_second)]
                return tree_unflatten(flat_result, spec_first)

            def reference(primals, cotangents, primals_tangents, cotangents_tangents):
                with fwAD.dual_level():
                    primal_duals = tree_map2(fwAD.make_dual, primals, primals_tangents)
                    _, vjp_fn = ref_vjp(fn, *primal_duals)

                    cotangent_duals = tree_map2(fwAD.make_dual, cotangents, cotangents_tangents)
                    result = vjp_fn(cotangent_duals)

                    flat_result, spec = tree_flatten(result)
                    primals_out, tangents_out = zip(*[fwAD.unpack_dual(r) for r in flat_result])
                    tangents_out = [t if t is not None else torch.zeros_like(p)
                                    for p, t in zip(primals_out, tangents_out)]
                    expected = (tree_unflatten(primals_out, spec), tree_unflatten(tangents_out, spec))
                return expected

            # HACK: obviously pytorch should also have the same coverage
            # For things that do have the same coverage, we test that jvp x vjp
            # are the same between PyTorch and functorch. For things that don't,
            # we check that jacfwd(vjp) and jacrev(vjp) are the same. This results
            # in slower tests.
            FUNCTORCH_HAS_FORMULA_BUT_NOT_PYTORCH = {
                'nn.functional.nll_loss',
                'softmax',
                'log_softmax',
                'nn.functional.cross_entropy',
                'nn.functional.layer_norm',
                'nn.functional.batch_norm',
            }
            if op.name in FUNCTORCH_HAS_FORMULA_BUT_NOT_PYTORCH:
                self.assertFalse(op.supports_fwgrad_bwgrad,
                                 f"{op.name} now supports forward over reverse without a decomposition. " +
                                 "Please remove the decomposition version")

                def is_differentiable(t):
                    return isinstance(t, torch.Tensor) and t.dtype == torch.float32
                args = (cotangents, *primals)
                if op.name == 'nn.functional.binary_cross_entropy':
                    argnums = (0, 1)  # targets is float32 but isn't differentiable
                    atol_rtol = 1.5e-4, 1.3e-06
                else:
                    argnums = tuple(i for i in range(len(args)) if is_differentiable(args[i]))
                    atol_rtol = None
                self._compare_jacobians_of_vjp(fn, args, argnums, atol_rtol)
            else:
                expected = reference(primals, cotangents, primals_tangents, cotangents_tangents)
                self.assertEqual(result, expected)

    def _make_extremal_inputs(self, shape, device):
        if shape is None:
            return (None,)
        return (
            torch.full(shape, -1000., device=device),
            torch.zeros(shape, device=device),
            torch.full(shape, 1000., device=device),
        )

    def _arg_and_kwarg_options(self, args_options, kwargs_options):
        return itertools.product(*args_options, kwargs_options)

    def test_extremal_numerics_nll_loss(self, device):
        N, C = 3, 4
        d1, d2, d3 = 5, 6, 7
        shapes = (
            ((N, C), (N,), (C,)),
            ((N, C), (N,), None),
            ((N, C, d1, d2, d3), (N, d1, d2, d3), (C,)),
            ((N, C, d1, d2, d3), (N, d1, d2, d3), None),
        )
        kwargs_options = ({'ignore_index': 0, 'reduction': 'mean'}, {'reduction': 'sum'}, {'reduction': 'none'}, {})
        for input_shape, target_shape, weight_shape in shapes:
            input_options = self._make_extremal_inputs(input_shape, device)
            for input, kwargs in self._arg_and_kwarg_options((input_options,), kwargs_options):
                if weight_shape is None:
                    weight = None
                else:
                    weight = torch.randn(weight_shape, device=device)
                target = torch.randint(0, C, target_shape, device=device)
                target[0] = 1  # since we're ignoring index 0, at least one element must be non-zero

                fn = functools.partial(torch.nn.functional.nll_loss, target=target, weight=weight, **kwargs)
                result = fn(input)
                cotangents = torch.randn_like(result, device=device)
                self._compare_jacobians_of_vjp(fn, (cotangents, input))

    def test_extremal_numerics_l1_loss(self, device):
        N, C, H, W = 3, 4, 5, 6
        shapes = ((N, C), (N, C, H), (N, C, H, W))
        kwargs_options = ({'reduction': 'sum'}, {'reduction': 'none'}, {})
        for shape in shapes:
            input_options = self._make_extremal_inputs(shape, device)
            target_options = self._make_extremal_inputs(shape, device)
            for input, target, kwargs in self._arg_and_kwarg_options((input_options, target_options), kwargs_options):
                result = torch.nn.functional.l1_loss(input, target)
                cotangents = torch.randn_like(result, device=device)
                self._compare_jacobians_of_vjp(torch.nn.functional.l1_loss, (cotangents, input, target))

    def test_extremal_numerics_mse_loss(self, device):
        N, C, H, W = 3, 4, 5, 6
        shapes = ((N, C), (N, C, H), (N, C, H, W))
        kwargs_options = ({'reduction': 'sum'}, {'reduction': 'none'}, {})
        for shape in shapes:
            input_options = self._make_extremal_inputs(shape, device)
            target_options = self._make_extremal_inputs(shape, device)
            for input, target, kwargs in self._arg_and_kwarg_options((input_options, target_options), kwargs_options):
                result = torch.nn.functional.mse_loss(input, target)
                cotangents = torch.randn_like(result, device=device)
                self._compare_jacobians_of_vjp(torch.nn.functional.mse_loss, (cotangents, input, target))

    def test_extremal_numerics_softmax(self, device):
        N, C, H, W = 3, 4, 5, 6
        shapes = ((N, C), (N, C, H), (N, C, H, W))
        kwargs_options = ({'dim': 1}, {})
        for shape in shapes:
            input_options = self._make_extremal_inputs(shape, device)
            for input, kwargs in self._arg_and_kwarg_options((input_options,), kwargs_options):
                result = torch.nn.functional.softmax(input)
                cotangents = torch.randn_like(result, device=device)
                self._compare_jacobians_of_vjp(torch.nn.functional.softmax, (cotangents, input))


    def test_extremal_numerics_log_softmax(self, device):
        N, C, H, W = 3, 4, 5, 6
        shapes = ((N, C), (N, C, H), (N, C, H, W))
        kwargs_options = ({'dim': 1}, {})
        for shape in shapes:
            input_options = self._make_extremal_inputs(shape, device)
            for input, kwargs in self._arg_and_kwarg_options((input_options,), kwargs_options):
                result = torch.nn.functional.log_softmax(input)
                cotangents = torch.randn_like(result, device=device)
                self._compare_jacobians_of_vjp(torch.nn.functional.log_softmax, (cotangents, input))

    def test_extremal_numerics_cross_entropy(self, device):
        N, C = 3, 4
        d1, d2, d3 = 5, 6, 7
        shapes = (
            ((N, C), (N,), (C,)),
            ((N, C), (N,), None),
            ((N, C), (N, C), (C,)),
            ((N, C), (N, C), None),
            ((C,), (), (C,)),
            ((C,), (), None),
            ((C,), (C,), (C,)),
            ((C,), (C,), None),
            ((N, C, d1, d2, d3), (N, d1, d2, d3), (C,)),
            ((N, C, d1, d2, d3), (N, d1, d2, d3), None),
            ((N, C, d1, d2, d3), (N, C, d1, d2, d3), (C,)),
            ((N, C, d1, d2, d3), (N, C, d1, d2, d3), None),
        )
        for input_shape, target_shape, weight_shape in shapes:
            input_options = self._make_extremal_inputs(input_shape, device)
            kwargs_options = [{'reduction': 'sum'}, {'reduction': 'none'}, {}]
            if input_shape != target_shape:
                kwargs_options.append({'ignore_index': 0, 'reduction': 'mean'})

            for input, kwargs in self._arg_and_kwarg_options((input_options,), kwargs_options):
                if weight_shape is None:
                    weight = None
                else:
                    weight = torch.randn(weight_shape, device=device)

                if input_shape == target_shape:
                    target = torch.rand(target_shape, device=device)
                elif len(target_shape) == 0:
                    target = torch.tensor(1, device=device)  # must be non-zero since ignore_index may be 0
                else:
                    target = torch.randint(0, C, target_shape, device=device)

                fn = functools.partial(torch.nn.functional.cross_entropy, target=target, weight=weight, **kwargs)
                result = fn(input)
                cotangents = torch.randn_like(result, device=device)
                self._compare_jacobians_of_vjp(fn, (cotangents, input), atol_rtol=(1e-4, 1e-5))

    def test_extremal_numerics_binary_cross_entropy(self, device):
        N, C, H, W = 3, 4, 5, 6
        shapes = ((N, C), (N, C, H), (N, C, H, W))
        for shape in shapes:
            weight_options = self._make_extremal_inputs(shape, device)
            kwargs_options = [{'reduction': 'sum'}, {'reduction': 'none'}, {}]

            for weight, kwargs in self._arg_and_kwarg_options((weight_options,), kwargs_options):
                input = torch.rand(shape, device=device)
                target = torch.rand(shape, device=device)
                fn = functools.partial(torch.nn.functional.binary_cross_entropy, target=target, weight=weight, **kwargs)
                result = fn(input)
                cotangents = torch.randn_like(result, device=device)
                self._compare_jacobians_of_vjp(fn, (cotangents, input), atol_rtol=(1e-4, 2e-5))

    def test_extremal_numerics_layer_norm(self, device):
        N, C, H, W = 3, 4, 5, 6
        shapes = ((N, C), (N, C, H), (N, C, H, W))
        for shape in shapes:
            input_options = self._make_extremal_inputs(shape, device)
            normalized_shape = shape[1:]
            weight_options = self._make_extremal_inputs(normalized_shape, device)
            bias_options = self._make_extremal_inputs(normalized_shape, device)

            for input, bias, weight in self._arg_and_kwarg_options((input_options, bias_options, weight_options), ()):
                def fn(input, weight, bias):
                    return torch.nn.functional.layer_norm(input, normalized_shape, weight=weight, bias=bias)
                result = fn(input, weight, bias)
                cotangents = torch.randn_like(result, device=device)
                self._compare_jacobians_of_vjp(fn, (cotangents, input, weight, bias))

    @ops(functorch_lagging_op_db + additional_op_db, allowed_dtypes=(torch.float32, torch.double))
    @skipOps('TestOperators', 'test_vmap_autograd_grad', {
        # call inplace functions
        xfail('linalg.householder_product'),  # inplace

        xfail('linalg.eig'),  # all close?
        # The size of tensor a (4) must match the size of tensor b (10) at non-singleton dimension 0
        xfail('masked_select'),
        xfail('nn.functional.max_unpool2d', 'grad'),  # contiguous call
        xfail('nn.functional.max_unpool2d'),  # contiguous call
        xfail('to_sparse'),  # dispatch key issue

        # numerical inconsistencies, look like bugs
<<<<<<< HEAD
        xfail('matrix_exp', dtypes=(torch.float32,), device_type='cuda'),
=======
        skip('matrix_exp', dtypes=(torch.float32,), device_type='cuda'),  # fails on linux, passes on windows
>>>>>>> 9d228fe5
        skip('ldexp', dtypes=(torch.float32,), device_type='cpu'),  # fails on all but mac
        skip('__rmatmul__'),  # flaky needs investigation
        skip('matmul'),  # flaky needs investigation
        skip('nn.functional.conv_transpose3d'),  # flaky needs investigation
        skip('nn.functional.conv_transpose2d'),  # flaky needs investigation
        skip('nn.functional.conv_transpose1d'),  # flaky needs investigation
        skip('nn.functional.layer_norm', dtypes=(torch.float32,), device_type='cpu'),  # fails on windows
        skip('linalg.lu_factor', dtypes=(torch.float32,), device_type='cuda'),  # fails on all but windows
        skip('linalg.lu_factor_ex', dtypes=(torch.float32,), device_type='cuda'),  # fails on all but windows
    })
    def test_vmap_autograd_grad(self, device, dtype, op):
        def is_differentiable(inp):
            return isinstance(inp, Tensor) and (inp.grad_fn is not None or inp.requires_grad)

        def get_flat_differentiable(pytree):
            flattened = tree_flatten(pytree)[0]
            return tuple(i for i in flattened if is_differentiable(i))

        def get_differentiable_linked(list1, list2):
            paired_list = zip(list1, list2)
            paired_list = tuple((first, second) for (first, second) in paired_list if is_differentiable(first))
            return zip(*paired_list)

        def filter_none(out):
            flattened = tree_flatten(out)[0]
            return tuple(o for o in flattened if o is not None)

        if not op.supports_autograd:
            self.skipTest("Skipped! Autograd not supported.")
            return

        sample_inputs = op.sample_inputs(device, dtype, requires_grad=True)

        for sample_input in sample_inputs:
            fn, primals = normalize_op_input_output(op, sample_input)
            out = fn(*primals)
            cotangents = tree_map(torch.randn_like, out)

            def compute_grad(cotangents):
                out_flattened = out
                cotangents_flattened = cotangents
                if not isinstance(out_flattened, torch.Tensor):
                    out_flattened = tree_flatten(out)[0]
                    cotangents_flattened = tree_flatten(cotangents)[0]
                    out_flattened, cotangents_flattened = get_differentiable_linked(out_flattened, cotangents_flattened)

                return filter_none(
                    torch.autograd.grad(out_flattened, get_flat_differentiable(primals), cotangents_flattened,
                                        retain_graph=True, allow_unused=True))

            is_batch_norm_and_training = is_batch_norm_training(op, sample_input.kwargs)
            generator = get_fallback_and_vmap_exhaustive(
                compute_grad, (cotangents,), {}, is_batch_norm_and_training=is_batch_norm_and_training)
            for loop_out, batched_out in generator:
                self.assertEqual(loop_out, batched_out)


only_for = ("cpu", "cuda")
instantiate_device_type_tests(TestOperators, globals(), only_for=only_for)

if __name__ == '__main__':
    run_tests()<|MERGE_RESOLUTION|>--- conflicted
+++ resolved
@@ -1274,11 +1274,7 @@
         xfail('to_sparse'),  # dispatch key issue
 
         # numerical inconsistencies, look like bugs
-<<<<<<< HEAD
-        xfail('matrix_exp', dtypes=(torch.float32,), device_type='cuda'),
-=======
         skip('matrix_exp', dtypes=(torch.float32,), device_type='cuda'),  # fails on linux, passes on windows
->>>>>>> 9d228fe5
         skip('ldexp', dtypes=(torch.float32,), device_type='cpu'),  # fails on all but mac
         skip('__rmatmul__'),  # flaky needs investigation
         skip('matmul'),  # flaky needs investigation
