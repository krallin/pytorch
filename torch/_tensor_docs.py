--- conflicted
+++ resolved
@@ -5953,21 +5953,16 @@
 """,
 )
 
-<<<<<<< HEAD
-add_docstr_all('split',
+add_docstr_all("split",
                r"""
 split(split_size, dim=0) -> List of Tensors
 
 See :func:`torch.split`
-""")
-
-add_docstr_all('hsplit',
+""",
+)
+
+add_docstr_all("hsplit",
                r"""
-=======
-add_docstr_all(
-    "hsplit",
-    r"""
->>>>>>> 20cbfd2d
 hsplit(split_size_or_sections) -> List of Tensors
 
 See :func:`torch.hsplit`
