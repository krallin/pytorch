--- conflicted
+++ resolved
@@ -242,12 +242,8 @@
     mobile::Function* function) {
   // function schema
   if (schemaTable) { // (schema is optional for back compat)
-<<<<<<< HEAD
-    auto parseArgList = [this](c10::ivalue::TupleElements&& argTables) {
-=======
     auto parseArgList = [this,
                          function](c10::ivalue::TupleElements&& argTables) {
->>>>>>> 0b2f68ea
       std::vector<c10::Argument> args;
       for (auto&& argTable : std::move(argTables)) {
         auto argTableElements =
