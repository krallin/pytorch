--- conflicted
+++ resolved
@@ -384,22 +384,12 @@
 
 template<typename F>
 std::tuple<Tensor, c10::optional<int64_t>>
-<<<<<<< HEAD
-atol_rtol_tensor_batch_rule(F Func,
-                      const Tensor& input, c10::optional<int64_t> input_bdim, const optional<Tensor>& atol,
-                      const c10::optional<int64_t> atol_bdim, const optional<Tensor>& rtol,
-                      const c10::optional<int64_t> rtol_bdim, bool hermitian, char const *op_name) {
+atol_rtol_tensor_batch_rule(
+    F Func, const Tensor& input, optional<int64_t> input_bdim,
+    const optional<Tensor>& atol, const optional<int64_t> atol_bdim,
+    const optional<Tensor>& rtol, const optional<int64_t> rtol_bdim, bool hermitian, char const *op_name) {
   auto input_logical_rank = rankWithoutBatchDim(input, input_bdim);
-  int64_t atol_logical_rank = atol.has_value() ? rankWithoutBatchDim(*atol, atol_bdim) : 0;
-  int64_t rtol_logical_rank = rtol.has_value() ? rankWithoutBatchDim(*rtol, rtol_bdim) : 0;
-  auto max_logical_rank = std::max({input_logical_rank, atol_logical_rank, rtol_logical_rank});
-
-=======
-matrix_rank_atol_rtol_tensor_batch_rule(
-    const Tensor& input, optional<int64_t> input_bdim, const optional<Tensor>& atol, const optional<int64_t> atol_bdim,
-    const optional<Tensor>& rtol, const optional<int64_t> rtol_bdim, bool hermitian) {
-  const auto input_logical_rank = rankWithoutBatchDim(input, input_bdim);
->>>>>>> 66517f85
+
   TORCH_CHECK(input_logical_rank >= 2,
             op_name, ": The input tensor input must have at least 2 dimensions.");
 
@@ -421,16 +411,18 @@
 }
 
 std::tuple<Tensor, c10::optional<int64_t>>
-matrix_rank_batch_rule(const Tensor& input, c10::optional<int64_t> input_bdim, const optional<Tensor>& atol,
-                      const c10::optional<int64_t> atol_bdim, const optional<Tensor>& rtol,
-                      const c10::optional<int64_t> rtol_bdim, bool hermitian) {
+matrix_rank_atol_rtol_tensor_batch_rule(
+    const Tensor& input, c10::optional<int64_t> input_bdim, const optional<Tensor>& atol,
+    const c10::optional<int64_t> atol_bdim, const optional<Tensor>& rtol,
+    const c10::optional<int64_t> rtol_bdim, bool hermitian) {
   return atol_rtol_tensor_batch_rule(ATEN_FN2(linalg_matrix_rank, atol_rtol_tensor), input, input_bdim, atol, atol_bdim, rtol, rtol_bdim, hermitian, "torch.linalg.matrix_rank");
 }
 
 std::tuple<Tensor, c10::optional<int64_t>>
-pinv_batch_rule(const Tensor& input, c10::optional<int64_t> input_bdim, const optional<Tensor>& atol,
-                      const c10::optional<int64_t> atol_bdim, const optional<Tensor>& rtol,
-                      const c10::optional<int64_t> rtol_bdim, bool hermitian) {
+pinv_batch_rule(
+    const Tensor& input, c10::optional<int64_t> input_bdim, const optional<Tensor>& atol,
+    const c10::optional<int64_t> atol_bdim, const optional<Tensor>& rtol,
+    const c10::optional<int64_t> rtol_bdim, bool hermitian) {
   return atol_rtol_tensor_batch_rule(ATEN_FN2(linalg_pinv, atol_rtol_tensor), input, input_bdim, atol, atol_bdim, rtol, rtol_bdim, hermitian, "linalg.pinv");
 }
 
@@ -555,13 +547,9 @@
   VMAP_SUPPORT(linalg_matrix_exp, matrix_exp_batch_rule);
   VMAP_SUPPORT(_linalg_solve_ex, solve_ex_batch_rule);
   VMAP_SUPPORT(linalg_cross, cross_batch_rule);
-<<<<<<< HEAD
-  VMAP_SUPPORT2(linalg_matrix_rank, atol_rtol_tensor, matrix_rank_batch_rule);
-  VMAP_SUPPORT2(linalg_pinv, atol_rtol_tensor, pinv_batch_rule);
-=======
   VMAP_SUPPORT2(linalg_matrix_rank, atol_rtol_tensor, matrix_rank_atol_rtol_tensor_batch_rule);
   VMAP_SUPPORT2(linalg_matrix_rank, atol_rtol_float, matrix_rank_atol_rtol_float_batch_rule);
->>>>>>> 66517f85
+  VMAP_SUPPORT2(linalg_pinv, atol_rtol_tensor, pinv_batch_rule);
 
   VMAP_SUPPORT(_linalg_check_errors, _linalg_check_errors_batch_rule);
 }
