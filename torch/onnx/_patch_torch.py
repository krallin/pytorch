--- conflicted
+++ resolved
@@ -20,11 +20,7 @@
 def _graph_op(
     g: _C.Graph,
     opname: str,
-<<<<<<< HEAD
     *raw_args: Union[torch.Tensor, torch._C.Value],
-=======
-    *raw_args: _C.Value,
->>>>>>> fdeb1cc4
     outputs: int = 1,
     **kwargs,
 ) -> Union[_C.Value, Tuple[_C.Value, ...]]:
@@ -82,6 +78,7 @@
     return tuple(n.outputs())
 
 
+@_beartype.beartype
 def _const_if_tensor(g: _C.Graph, arg):
     if arg is None:
         return arg
@@ -91,13 +88,7 @@
 
 
 # Generate an ONNX ATen op node.
-<<<<<<< HEAD
-@_beartype.beartype
-def _aten_op(g, operator: str, *args, overload_name: str = "", **kwargs):
-    kwargs["aten"] = True
-    return g.op(
-        "ATen", *args, operator_s=operator, overload_name_s=overload_name, **kwargs
-=======
+@_beartype.beartype
 def _aten_op(g: _C.Graph, operator: str, *args, overload_name: str = "", **kwargs):
     return _graph_op(
         g,
@@ -106,7 +97,6 @@
         operator_s=operator,
         overload_name_s=overload_name,
         **kwargs,
->>>>>>> fdeb1cc4
     )
 
 
@@ -130,18 +120,7 @@
     return outputs
 
 
-<<<<<<< HEAD
-@_beartype.beartype
-def _new_node(g: torch._C.Graph, opname: str, outputs, *args, **kwargs):
-    if "::" in opname:
-        aten = False
-        ns_opname = opname
-    else:
-        aten = kwargs.pop("aten", False)
-        ns = "aten" if aten else "onnx"
-        ns_opname = ns + "::" + opname
-    n = g.create(ns_opname, args, outputs)  # type: ignore[attr-defined]
-=======
+@_beartype.beartype
 def _new_node(
     g: _C.Graph, namespace: str, op: str, outputs: int, *args, **kwargs
 ) -> _C.Node:
@@ -158,7 +137,6 @@
     """
     aten = kwargs.pop("aten", False)
     node = g.create(f"{namespace}::{op}", args, outputs)
->>>>>>> fdeb1cc4
     for k, v in sorted(kwargs.items()):
         if k == "inplace":
             continue
