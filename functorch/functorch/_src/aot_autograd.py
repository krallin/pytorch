--- conflicted
+++ resolved
@@ -254,23 +254,9 @@
         if config.debug_graphs:
             print(fw_module.code, bw_module.code)
 
-<<<<<<< HEAD
         with torch.no_grad():
             with track_graph_compiling("forward"):
                 compiled_fw = aot_config.fw_compiler(fw_module, flat_args)
-
-        # TODO: Delay this backwards compilation until the backwards pass
-        with torch.no_grad():
-            fw_outs = call_func_with_args(compiled_fw, flat_args)
-=======
-        with torch.no_grad():
-            with track_graph_compiling("forward"):
-                compiled_fw = aot_config.fw_compiler(fw_module, flat_args)
-
-            # TODO: Delay this backwards compilation until the backwards pass
-            with torch.no_grad():
-                fw_outs = call_func_with_args(compiled_fw, flat_args)
->>>>>>> b01eb9ce
 
             if config.debug_partitioner:
                 activation_sizes = 0
